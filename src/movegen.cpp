--- conflicted
+++ resolved
@@ -260,41 +260,34 @@
   }
 
 
-<<<<<<< HEAD
-  template<Color Us, bool Checks>
-  ExtMove* generate_moves(const Position& pos, ExtMove* moveList, PieceType pt, Bitboard target) {
-=======
-  template<PieceType Pt, bool Checks>
-  ExtMove* generate_moves(const Position& pos, ExtMove* moveList, Bitboard piecesToMove, Bitboard target) {
->>>>>>> 70a818cb
-
-    assert(pt != KING && pt != PAWN);
-
-<<<<<<< HEAD
-    Bitboard bb = pos.pieces(Us, pt);
-=======
+  template<bool Checks>
+  ExtMove* generate_moves(const Position& pos, ExtMove* moveList, PieceType Pt, Bitboard piecesToMove, Bitboard target) {
+
+    assert(Pt != KING && Pt != PAWN);
+
+    Color us = pos.side_to_move();
+
     Bitboard bb = piecesToMove & pos.pieces(Pt);
->>>>>>> 70a818cb
 
     if (!bb)
         return moveList;
 
-<<<<<<< HEAD
-        // Avoid generating discovered checks twice
-        if (Checks && (pos.blockers_for_king(~Us) & from))
-            continue;
-
-        Bitboard b1 = (  (pos.attacks_from(Us, pt, from) & pos.pieces())
-                       | (pos.moves_from(Us, pt, from) & ~pos.pieces())) & target;
-        PieceType prom_pt = pos.promoted_piece_type(pt);
-        Bitboard b2 = prom_pt && (!pos.promotion_limit(prom_pt) || pos.promotion_limit(prom_pt) > pos.count(Us, prom_pt)) ? b1 : Bitboard(0);
+    [[maybe_unused]] const Bitboard checkSquares = pos.check_squares(Pt);
+
+    while (bb) {
+        Square from = pop_lsb(&bb);
+
+        Bitboard b1 = (  (pos.attacks_from(us, Pt, from) & pos.pieces())
+                       | (pos.moves_from(us, Pt, from) & ~pos.pieces())) & target;
+        PieceType promPt = pos.promoted_piece_type(Pt);
+        Bitboard b2 = promPt && (!pos.promotion_limit(promPt) || pos.promotion_limit(promPt) > pos.count(us, promPt)) ? b1 : Bitboard(0);
         Bitboard b3 = pos.piece_demotion() && pos.is_promoted(from) ? b1 : Bitboard(0);
 
         if (Checks)
         {
-            b1 &= pos.check_squares(pt);
+            b1 &= checkSquares;
             if (b2)
-                b2 &= pos.check_squares(pos.promoted_piece_type(pt));
+                b2 &= pos.check_squares(pos.promoted_piece_type(Pt));
             if (b3)
                 b3 &= pos.check_squares(type_of(pos.unpromoted_piece_on(from)));
         }
@@ -302,7 +295,7 @@
         // Restrict target squares considering promotion zone
         if (b2 | b3)
         {
-            Bitboard promotion_zone = zone_bb(Us, pos.promotion_rank(), pos.max_rank());
+            Bitboard promotion_zone = zone_bb(us, pos.promotion_rank(), pos.max_rank());
             if (pos.mandatory_piece_promotion())
                 b1 &= (promotion_zone & from ? Bitboard(0) : ~promotion_zone) | (pos.piece_promotion_on_capture() ? ~pos.pieces() : Bitboard(0));
             // Exclude quiet promotions/demotions
@@ -320,21 +313,11 @@
         }
 
         while (b1)
-            moveList = make_move_and_gating<NORMAL>(pos, moveList, Us, from, pop_lsb(&b1));
+            moveList = make_move_and_gating<NORMAL>(pos, moveList, us, from, pop_lsb(&b1));
 
         // Shogi-style piece promotions
         while (b2)
             *moveList++ = make<PIECE_PROMOTION>(from, pop_lsb(&b2));
-=======
-    [[maybe_unused]] const Bitboard checkSquares = pos.check_squares(Pt);
-
-    while (bb) {
-        Square from = pop_lsb(&bb);
-
-        Bitboard b = attacks_bb<Pt>(from, pos.pieces()) & target;
-        if constexpr (Checks)
-            b &= checkSquares;
->>>>>>> 70a818cb
 
         // Piece demotions
         while (b3)
@@ -386,24 +369,15 @@
     target &= pos.board_bb();
 
     moveList = generate_pawn_moves<Us, Type>(pos, moveList, target);
-<<<<<<< HEAD
     for (PieceType pt : pos.piece_types())
         if (pt != PAWN && pt != KING)
-            moveList = generate_moves<Us, Checks>(pos, moveList, pt, target);
+            moveList = generate_moves<Checks>(pos, moveList, pt, piecesToMove, target);
     // generate drops
     if (pos.piece_drops() && Type != CAPTURES && pos.count_in_hand(Us, ALL_PIECES))
         for (PieceType pt : pos.piece_types())
             moveList = generate_drops<Us, Checks>(pos, moveList, pt, target & ~pos.pieces(~Us));
 
     if (Type != QUIET_CHECKS && Type != EVASIONS && pos.count<KING>(Us))
-=======
-    moveList = generate_moves<KNIGHT, Checks>(pos, moveList, piecesToMove, target);
-    moveList = generate_moves<BISHOP, Checks>(pos, moveList, piecesToMove, target);
-    moveList = generate_moves<  ROOK, Checks>(pos, moveList, piecesToMove, target);
-    moveList = generate_moves< QUEEN, Checks>(pos, moveList, piecesToMove, target);
-
-    if (Type != QUIET_CHECKS && Type != EVASIONS)
->>>>>>> 70a818cb
     {
         Square ksq = pos.square<KING>(Us);
         Bitboard b = (  (pos.attacks_from(Us, KING, ksq) & pos.pieces())
@@ -579,12 +553,7 @@
   moveList = pos.checkers() ? generate<EVASIONS    >(pos, moveList)
                             : generate<NON_EVASIONS>(pos, moveList);
   while (cur != moveList)
-<<<<<<< HEAD
       if (!pos.legal(*cur))
-=======
-      if (   (pinned || from_sq(*cur) == ksq || type_of(*cur) == EN_PASSANT)
-          && !pos.legal(*cur))
->>>>>>> 70a818cb
           *cur = (--moveList)->move;
       else
           ++cur;
