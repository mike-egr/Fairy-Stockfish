--- conflicted
+++ resolved
@@ -267,11 +267,11 @@
 
     assert(pt != KING && pt != PAWN);
 
-<<<<<<< HEAD
-    const Square* pl = pos.squares(Us, pt);
-
-    for (Square from = *pl; from != SQ_NONE; from = *++pl)
-    {
+    Bitboard bb = pos.pieces(Us, pt);
+
+    while (bb) {
+        Square from = pop_lsb(&bb);
+
         // Avoid generating discovered checks twice
         if (Checks && (pos.blockers_for_king(~Us) & from))
             continue;
@@ -282,13 +282,6 @@
         Bitboard b2 = prom_pt && (!pos.promotion_limit(prom_pt) || pos.promotion_limit(prom_pt) > pos.count(Us, prom_pt)) ? b1 : Bitboard(0);
         Bitboard b3 = pos.piece_demotion() && pos.is_promoted(from) ? b1 : Bitboard(0);
 
-=======
-    Bitboard bb = pos.pieces(Us, Pt);
-
-    while (bb) {
-        Square from = pop_lsb(&bb);
-
->>>>>>> 045728a7
         if (Checks)
         {
             b1 &= pos.check_squares(pt);
