--- conflicted
+++ resolved
@@ -199,13 +199,8 @@
 /// rank_bb() and file_bb() return a bitboard representing all the squares on
 /// the given file or rank.
 
-<<<<<<< HEAD
-inline Bitboard rank_bb(Rank r) {
+constexpr Bitboard rank_bb(Rank r) {
   return Rank1BB << (FILE_NB * r);
-=======
-constexpr Bitboard rank_bb(Rank r) {
-  return Rank1BB << (8 * r);
->>>>>>> 4006f2c9
 }
 
 constexpr Bitboard rank_bb(Square s) {
@@ -317,13 +312,12 @@
 /// in front of the given one, from the point of view of the given color. For instance,
 /// forward_ranks_bb(BLACK, SQ_D3) will return the 16 squares on ranks 1 and 2.
 
-<<<<<<< HEAD
-inline Bitboard forward_ranks_bb(Color c, Square s) {
+constexpr Bitboard forward_ranks_bb(Color c, Square s) {
   return c == WHITE ? (AllSquares ^ Rank1BB) << FILE_NB * relative_rank(WHITE, s, RANK_MAX)
                     : (AllSquares ^ rank_bb(RANK_MAX)) >> FILE_NB * relative_rank(BLACK, s, RANK_MAX);
 }
 
-inline Bitboard forward_ranks_bb(Color c, Rank r) {
+constexpr Bitboard forward_ranks_bb(Color c, Rank r) {
   return c == WHITE ? (AllSquares ^ Rank1BB) << FILE_NB * (r - RANK_1)
                     : (AllSquares ^ rank_bb(RANK_MAX)) >> FILE_NB * (RANK_MAX - r);
 }
@@ -335,11 +329,6 @@
 
 inline Bitboard promotion_zone_bb(Color c, Rank r, Rank maxRank) {
   return forward_ranks_bb(c, relative_rank(c, r, maxRank)) | rank_bb(relative_rank(c, r, maxRank));
-=======
-constexpr Bitboard forward_ranks_bb(Color c, Square s) {
-  return c == WHITE ? ~Rank1BB << 8 * relative_rank(WHITE, s)
-                    : ~Rank8BB >> 8 * relative_rank(BLACK, s);
->>>>>>> 4006f2c9
 }
 
 
