--- conflicted
+++ resolved
@@ -464,13 +464,8 @@
     if (!pos.count<KING>(Us) || !pos.checking_permitted())
         return SCORE_ZERO;
 
-<<<<<<< HEAD
-    Bitboard weak, b1, b2, safe, unsafeChecks = 0;
+    Bitboard weak, b1, b2, b3, safe, unsafeChecks = 0;
     Bitboard queenChecks, knightChecks, pawnChecks, otherChecks;
-=======
-    Bitboard weak, b1, b2, b3, safe, unsafeChecks = 0;
-    Bitboard rookChecks, queenChecks, bishopChecks, knightChecks;
->>>>>>> 34681382
     int kingDanger = 0;
     const Square ksq = pos.square<KING>(Us);
 
@@ -547,17 +542,11 @@
     Square s = file_of(ksq) == FILE_A ? ksq + EAST : file_of(ksq) == pos.max_file() ? ksq + WEST : ksq;
     Bitboard kingFlank = pos.max_file() == FILE_H ? KingFlank[file_of(ksq)] : file_bb(s) | adjacent_files_bb(s);
 
-<<<<<<< HEAD
-    // Find the squares that opponent attacks in our king flank, and the squares
-    // which are attacked twice in that flank.
-    b1 = attackedBy[Them][ALL_PIECES] & kingFlank & Camp;
-=======
     // Find the squares that opponent attacks in our king flank, the squares
     // which they attack twice in that flank, and the squares that we defend.
-    b1 = attackedBy[Them][ALL_PIECES] & KingFlank[file_of(ksq)] & Camp;
->>>>>>> 34681382
+    b1 = attackedBy[Them][ALL_PIECES] & kingFlank & Camp;
     b2 = b1 & attackedBy2[Them];
-    b3 = attackedBy[Us][ALL_PIECES] & KingFlank[file_of(ksq)] & Camp;
+    b3 = attackedBy[Us][ALL_PIECES] & kingFlank & Camp;
 
     int kingFlankAttack = popcount(b1) + popcount(b2);
     int kingFlankDefense = popcount(b3);
@@ -568,14 +557,9 @@
                  + 185 * popcount(kingRing[Us] & weak) * (1 + pos.captures_to_hand() + pos.check_counting())
                  + 148 * popcount(unsafeChecks)
                  +  98 * popcount(pos.blockers_for_king(Us))
-<<<<<<< HEAD
                  +  69 * kingAttacksCount[Them] * (2 + 8 * pos.check_counting() + pos.captures_to_hand()) / 2
-                 +   3 * kingFlankAttacks * kingFlankAttacks / 8
-=======
-                 +  69 * kingAttacksCount[Them]
                  +   4 * (kingFlankAttack - kingFlankDefense)
                  +   3 * kingFlankAttack * kingFlankAttack / 8
->>>>>>> 34681382
                  +       mg_value(mobility[Them] - mobility[Us])
                  - 873 * !(pos.major_pieces(Them) || pos.captures_to_hand() || pos.xiangqi_general()) / (1 + pos.check_counting())
                  - 100 * bool(attackedBy[Us][KNIGHT] & attackedBy[Us][KING])
@@ -591,9 +575,8 @@
     if (!(pos.pieces(PAWN) & kingFlank))
         score -= PawnlessFlank;
 
-<<<<<<< HEAD
-    // King tropism bonus, to anticipate slow motion attacks on our king
-    score -= FlankAttacks * kingFlankAttacks * (1 + 5 * pos.captures_to_hand() + pos.check_counting());
+    // Penalty if king flank is under attack, potentially moving toward the king
+    score -= FlankAttacks * kingFlankAttack * (1 + 5 * pos.captures_to_hand() + pos.check_counting());
 
     if (pos.check_counting())
         score += make_score(0, mg_value(score) / 2);
@@ -601,10 +584,6 @@
     // For drop games, king danger is independent of game phase
     if (pos.captures_to_hand())
         score = make_score(mg_value(score), mg_value(score)) * 2 / (2 + 3 * !pos.shogi_doubled_pawn());
-=======
-    // Penalty if king flank is under attack, potentially moving toward the king
-    score -= FlankAttacks * kingFlankAttack;
->>>>>>> 34681382
 
     if (T)
         Trace::add(KING, Us, score);
