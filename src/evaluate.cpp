/*
  Stockfish, a UCI chess playing engine derived from Glaurung 2.1
  Copyright (C) 2004-2008 Tord Romstad (Glaurung author)
  Copyright (C) 2008-2015 Marco Costalba, Joona Kiiski, Tord Romstad
  Copyright (C) 2015-2020 Marco Costalba, Joona Kiiski, Gary Linscott, Tord Romstad

  Stockfish is free software: you can redistribute it and/or modify
  it under the terms of the GNU General Public License as published by
  the Free Software Foundation, either version 3 of the License, or
  (at your option) any later version.

  Stockfish is distributed in the hope that it will be useful,
  but WITHOUT ANY WARRANTY; without even the implied warranty of
  MERCHANTABILITY or FITNESS FOR A PARTICULAR PURPOSE.  See the
  GNU General Public License for more details.

  You should have received a copy of the GNU General Public License
  along with this program.  If not, see <http://www.gnu.org/licenses/>.
*/

#include <algorithm>
#include <cassert>
#include <cstring>   // For std::memset
#include <iomanip>
#include <sstream>

#include "bitboard.h"
#include "evaluate.h"
#include "material.h"
#include "pawns.h"
#include "thread.h"
#include "uci.h"

namespace Trace {

  enum Tracing { NO_TRACE, TRACE };

  enum Term { // The first PIECE_TYPE_NB entries are reserved for PieceType
    MATERIAL = PIECE_TYPE_NB, IMBALANCE, MOBILITY, THREAT, PASSED, SPACE, INITIATIVE, VARIANT, TOTAL, TERM_NB
  };

  Score scores[TERM_NB][COLOR_NB];

  double to_cp(Value v) { return double(v) / PawnValueEg; }

  void add(int idx, Color c, Score s) {
    scores[idx][c] = s;
  }

  void add(int idx, Score w, Score b = SCORE_ZERO) {
    scores[idx][WHITE] = w;
    scores[idx][BLACK] = b;
  }

  std::ostream& operator<<(std::ostream& os, Score s) {
    os << std::setw(5) << to_cp(mg_value(s)) << " "
       << std::setw(5) << to_cp(eg_value(s));
    return os;
  }

  std::ostream& operator<<(std::ostream& os, Term t) {

    if (t == MATERIAL || t == IMBALANCE || t == INITIATIVE || t == TOTAL)
        os << " ----  ----"    << " | " << " ----  ----";
    else
        os << scores[t][WHITE] << " | " << scores[t][BLACK];

    os << " | " << scores[t][WHITE] - scores[t][BLACK] << "\n";
    return os;
  }
}

using namespace Trace;

namespace {

  // Threshold for lazy and space evaluation
  constexpr Value LazyThreshold  = Value(1400);
  constexpr Value SpaceThreshold = Value(12222);

  // KingAttackWeights[PieceType] contains king attack weights by piece type
  constexpr int KingAttackWeights[PIECE_TYPE_NB] = { 0, 0, 81, 52, 44, 10, 40 };

  // Penalties for enemy's safe checks
  constexpr int QueenSafeCheck  = 772;
  constexpr int RookSafeCheck   = 1084;
  constexpr int BishopSafeCheck = 645;
  constexpr int KnightSafeCheck = 792;

  constexpr int OtherSafeCheck  = 600;

#define S(mg, eg) make_score(mg, eg)

  // MobilityBonus[PieceType-2][attacked] contains bonuses for middle and end game,
  // indexed by piece type and number of attacked squares in the mobility area.
  constexpr Score MobilityBonus[][4 * RANK_NB] = {
    { S(-62,-81), S(-53,-56), S(-12,-30), S( -4,-14), S(  3,  8), S( 13, 15), // Knight
      S( 22, 23), S( 28, 27), S( 33, 33) },
    { S(-48,-59), S(-20,-23), S( 16, -3), S( 26, 13), S( 38, 24), S( 51, 42), // Bishop
      S( 55, 54), S( 63, 57), S( 63, 65), S( 68, 73), S( 81, 78), S( 81, 86),
      S( 91, 88), S( 98, 97) },
    { S(-60,-78), S(-20,-17), S(  2, 23), S(  3, 39), S(  3, 70), S( 11, 99), // Rook
      S( 22,103), S( 31,121), S( 40,134), S( 40,139), S( 41,158), S( 48,164),
      S( 57,168), S( 57,169), S( 62,172) },
    { S(-34,-36), S(-15,-21), S(-10, -1), S(-10, 22), S( 20, 41), S( 23, 56), // Queen
      S( 23, 59), S( 35, 75), S( 38, 78), S( 53, 96), S( 64, 96), S( 65,100),
      S( 65,121), S( 66,127), S( 67,131), S( 67,133), S( 72,136), S( 72,141),
      S( 77,147), S( 79,150), S( 93,151), S(108,168), S(108,168), S(108,171),
      S(110,182), S(114,182), S(114,192), S(116,219) }
  };
  constexpr Score MaxMobility  = S(150, 200);
  constexpr Score DropMobility = S(10, 10);

  // RookOnFile[semiopen/open] contains bonuses for each rook when there is
  // no (friendly) pawn on the rook file.
  constexpr Score RookOnFile[] = { S(19, 7), S(48, 29) };

  // ThreatByMinor/ByRook[attacked PieceType] contains bonuses according to
  // which piece type attacks which one. Attacks on lesser pieces which are
  // pawn-defended are not considered.
  constexpr Score ThreatByMinor[PIECE_TYPE_NB] = {
    S(0, 0), S(5, 32), S(57, 41), S(77, 56), S(88, 119), S(79, 161)
  };

  constexpr Score ThreatByRook[PIECE_TYPE_NB] = {
    S(0, 0), S(3, 46), S(37, 68), S(42, 60), S(0, 38), S(58, 41)
  };

  // PassedRank[Rank] contains a bonus according to the rank of a passed pawn
  constexpr Score PassedRank[RANK_NB] = {
    S(0, 0), S(10, 28), S(17, 33), S(15, 41), S(62, 72), S(168, 177), S(276, 260)
  };

  // KingProximity contains a penalty according to distance from king
  constexpr Score KingProximity = S(1, 3);
  constexpr Score EndgameKingProximity = S(0, 10);

  // Assorted bonuses and penalties
  constexpr Score BishopPawns         = S(  3,  7);
  constexpr Score BishopXRayPawns     = S(  4,  5);
  constexpr Score CorneredBishop      = S( 50, 50);
  constexpr Score FlankAttacks        = S(  8,  0);
  constexpr Score Hanging             = S( 69, 36);
  constexpr Score BishopKingProtector = S(  6,  9);
  constexpr Score KnightKingProtector = S(  8,  9);
  constexpr Score KnightOnQueen       = S( 16, 11);
  constexpr Score LongDiagonalBishop  = S( 45,  0);
  constexpr Score MinorBehindPawn     = S( 18,  3);
  constexpr Score KnightOutpost       = S( 56, 36);
  constexpr Score BishopOutpost       = S( 30, 23);
  constexpr Score ReachableOutpost    = S( 31, 22);
  constexpr Score PassedFile          = S( 11,  8);
  constexpr Score PawnlessFlank       = S( 17, 95);
  constexpr Score RestrictedPiece     = S(  7,  7);
  constexpr Score RookOnQueenFile     = S(  5,  9);
  constexpr Score SliderOnQueen       = S( 59, 18);
  constexpr Score ThreatByKing        = S( 24, 89);
  constexpr Score ThreatByPawnPush    = S( 48, 39);
  constexpr Score ThreatBySafePawn    = S(173, 94);
  constexpr Score TrappedRook         = S( 55, 13);
  constexpr Score WeakQueen           = S( 51, 14);
  constexpr Score WeakQueenProtection = S( 15,  0);

#undef S

  // Evaluation class computes and stores attacks tables and other working data
  template<Tracing T>
  class Evaluation {

  public:
    Evaluation() = delete;
    explicit Evaluation(const Position& p) : pos(p) {}
    Evaluation& operator=(const Evaluation&) = delete;
    Value value();

  private:
    template<Color Us> void initialize();
    template<Color Us> Score pieces(PieceType Pt);
    template<Color Us> Score hand(PieceType pt);
    template<Color Us> Score king() const;
    template<Color Us> Score threats() const;
    template<Color Us> Score passed() const;
    template<Color Us> Score space() const;
    template<Color Us> Score variant() const;
    ScaleFactor scale_factor(Value eg) const;
    Score initiative(Score score) const;

    const Position& pos;
    Material::Entry* me;
    Pawns::Entry* pe;
    Bitboard mobilityArea[COLOR_NB];
    Score mobility[COLOR_NB] = { SCORE_ZERO, SCORE_ZERO };

    // attackedBy[color][piece type] is a bitboard representing all squares
    // attacked by a given color and piece type. Special "piece types" which
    // is also calculated is ALL_PIECES.
    Bitboard attackedBy[COLOR_NB][PIECE_TYPE_NB];

    // attackedBy2[color] are the squares attacked by at least 2 units of a given
    // color, including x-rays. But diagonal x-rays through pawns are not computed.
    Bitboard attackedBy2[COLOR_NB];

    // kingRing[color] are the squares adjacent to the king plus some other
    // very near squares, depending on king position.
    Bitboard kingRing[COLOR_NB];

    // kingAttackersCount[color] is the number of pieces of the given color
    // which attack a square in the kingRing of the enemy king.
    int kingAttackersCount[COLOR_NB];
    int kingAttackersCountInHand[COLOR_NB];

    // kingAttackersWeight[color] is the sum of the "weights" of the pieces of
    // the given color which attack a square in the kingRing of the enemy king.
    // The weights of the individual piece types are given by the elements in
    // the KingAttackWeights array.
    int kingAttackersWeight[COLOR_NB];
    int kingAttackersWeightInHand[COLOR_NB];

    // kingAttacksCount[color] is the number of attacks by the given color to
    // squares directly adjacent to the enemy king. Pieces which attack more
    // than one square are counted multiple times. For instance, if there is
    // a white knight on g5 and black's king is on g8, this white knight adds 2
    // to kingAttacksCount[WHITE].
    int kingAttacksCount[COLOR_NB];
  };


  // Evaluation::initialize() computes king and pawn attacks, and the king ring
  // bitboard for a given color. This is done at the beginning of the evaluation.
  template<Tracing T> template<Color Us>
  void Evaluation<T>::initialize() {

    constexpr Color     Them = ~Us;
    constexpr Direction Up   = pawn_push(Us);
    constexpr Direction Down = -Up;
    Bitboard LowRanks = rank_bb(relative_rank(Us, RANK_2, pos.max_rank())) | rank_bb(relative_rank(Us, RANK_3, pos.max_rank()));

    const Square ksq = pos.count<KING>(Us) ? pos.square<KING>(Us) : SQ_NONE;

    Bitboard dblAttackByPawn = pawn_double_attacks_bb<Us>(pos.pieces(Us, PAWN));

    // Find our pawns that are blocked or on the first two ranks
    Bitboard b = pos.pieces(Us, PAWN) & (shift<Down>(pos.pieces()) | LowRanks);

    // Squares occupied by those pawns, by our king or queen, by blockers to attacks on our king
    // or controlled by enemy pawns are excluded from the mobility area.
    if (pos.must_capture())
        mobilityArea[Us] = AllSquares;
    else
        mobilityArea[Us] = ~(b | pos.pieces(Us, KING, QUEEN) | pos.blockers_for_king(Us) | pe->pawn_attacks(Them)
                               | shift<Down>(pos.pieces(Them, SHOGI_PAWN, SOLDIER))
                               | shift<EAST>(pos.promoted_soldiers(Them))
                               | shift<WEST>(pos.promoted_soldiers(Them)));

    // Initialize attackedBy[] for king and pawns
    attackedBy[Us][KING] = pos.count<KING>(Us) ? pos.attacks_from<KING>(ksq, Us) : Bitboard(0);
    attackedBy[Us][PAWN] = pe->pawn_attacks(Us);
    attackedBy[Us][SHOGI_PAWN] = shift<Up>(pos.pieces(Us, SHOGI_PAWN));
    attackedBy[Us][ALL_PIECES] = attackedBy[Us][KING] | attackedBy[Us][PAWN] | attackedBy[Us][SHOGI_PAWN];
    attackedBy2[Us]            =  (attackedBy[Us][KING] & attackedBy[Us][PAWN])
                                | (attackedBy[Us][KING] & attackedBy[Us][SHOGI_PAWN])
                                | (attackedBy[Us][PAWN] & attackedBy[Us][SHOGI_PAWN])
                                | dblAttackByPawn;

    // Init our king safety tables
    if (!pos.count<KING>(Us))
        kingRing[Us] = Bitboard(0);
    else
    {
        Square s = make_square(Utility::clamp(file_of(ksq), FILE_B, File(pos.max_file() - 1)),
                               Utility::clamp(rank_of(ksq), RANK_2, Rank(pos.max_rank() - 1)));
        kingRing[Us] = PseudoAttacks[Us][KING][s] | s;
    }

    kingAttackersCount[Them] = popcount(kingRing[Us] & pe->pawn_attacks(Them));
    kingAttacksCount[Them] = kingAttackersWeight[Them] = 0;
    kingAttackersCountInHand[Them] = kingAttackersWeightInHand[Them] = 0;

    // Remove from kingRing[] the squares defended by two pawns
    kingRing[Us] &= ~dblAttackByPawn;

    kingRing[Us] &= pos.board_bb();
  }


  // Evaluation::pieces() scores pieces of a given color and type
  template<Tracing T> template<Color Us>
  Score Evaluation<T>::pieces(PieceType Pt) {

    constexpr Color     Them = ~Us;
    constexpr Direction Down = -pawn_push(Us);
    constexpr Bitboard OutpostRanks = (Us == WHITE ? Rank4BB | Rank5BB | Rank6BB
                                                   : Rank5BB | Rank4BB | Rank3BB);
    const Square* pl = pos.squares(Us, Pt);

    Bitboard b, bb;
    Score score = SCORE_ZERO;

    attackedBy[Us][Pt] = 0;

    for (Square s = *pl; s != SQ_NONE; s = *++pl)
    {
        // Find attacked squares, including x-ray attacks for bishops and rooks
        b = Pt == BISHOP ? attacks_bb<BISHOP>(s, pos.pieces() ^ pos.pieces(QUEEN))
          : Pt ==   ROOK ? attacks_bb<  ROOK>(s, pos.pieces() ^ pos.pieces(QUEEN) ^ pos.pieces(Us, ROOK))
                         : pos.attacks_from(Us, Pt, s);

        // Restrict mobility to actual squares of board
        b &= pos.board_bb();

        if (pos.blockers_for_king(Us) & s)
            b &= LineBB[pos.square<KING>(Us)][s];

        attackedBy2[Us] |= attackedBy[Us][ALL_PIECES] & b;
        attackedBy[Us][Pt] |= b;
        attackedBy[Us][ALL_PIECES] |= b;

        if (b & kingRing[Them])
        {
            kingAttackersCount[Us]++;
            kingAttackersWeight[Us] += KingAttackWeights[std::min(int(Pt), QUEEN + 1)];
            kingAttacksCount[Us] += popcount(b & attackedBy[Them][KING]);
        }

        if (Pt > QUEEN)
             b = (b & pos.pieces()) | (pos.moves_from(Us, Pt, s) & ~pos.pieces() & pos.board_bb());

        int mob = popcount(b & mobilityArea[Us]);

        if (Pt <= QUEEN)
            mobility[Us] += MobilityBonus[Pt - 2][mob];
        else
            mobility[Us] += MaxMobility * (mob - 2) / (8 + mob);

        // Piece promotion bonus
        if (pos.promoted_piece_type(Pt) != NO_PIECE_TYPE)
        {
            if (promotion_zone_bb(Us, pos.promotion_rank(), pos.max_rank()) & (b | s))
                score += make_score(PieceValue[MG][pos.promoted_piece_type(Pt)] - PieceValue[MG][Pt],
                                    PieceValue[EG][pos.promoted_piece_type(Pt)] - PieceValue[EG][Pt]) / 10;
        }
        else if (pos.piece_demotion() && pos.unpromoted_piece_on(s))
            score -= make_score(PieceValue[MG][Pt] - PieceValue[MG][pos.unpromoted_piece_on(s)],
                                PieceValue[EG][Pt] - PieceValue[EG][pos.unpromoted_piece_on(s)]) / 4;
        else if (pos.captures_to_hand() && pos.unpromoted_piece_on(s))
            score += make_score(PieceValue[MG][Pt] - PieceValue[MG][pos.unpromoted_piece_on(s)],
                                PieceValue[EG][Pt] - PieceValue[EG][pos.unpromoted_piece_on(s)]) / 8;

        // Penalty if the piece is far from the kings in drop variants
        if ((pos.captures_to_hand() || pos.two_boards()) && pos.count<KING>(Them) && pos.count<KING>(Us))
            score -= KingProximity * distance(s, pos.square<KING>(Us)) * distance(s, pos.square<KING>(Them));

        else if (pos.count<KING>(Us) && (Pt == FERS || Pt == SILVER))
            score -= EndgameKingProximity * (distance(s, pos.square<KING>(Us)) - 2);

        if (Pt == BISHOP || Pt == KNIGHT)
        {
            // Bonus if piece is on an outpost square or can reach one
            bb = OutpostRanks & attackedBy[Us][PAWN] & ~pe->pawn_attacks_span(Them);
            if (bb & s)
                score += (Pt == KNIGHT) ? KnightOutpost : BishopOutpost;
            else if (Pt == KNIGHT && bb & b & ~pos.pieces(Us))
                score += ReachableOutpost;

            // Bonus for a knight or bishop shielded by pawn
            if (shift<Down>(pos.pieces(PAWN)) & s)
                score += MinorBehindPawn;

            // Penalty if the piece is far from the king
            if (pos.count<KING>(Us))
            score -= (Pt == KNIGHT ? KnightKingProtector
                                   : BishopKingProtector) * distance(pos.square<KING>(Us), s);

            if (Pt == BISHOP)
            {
                // Penalty according to number of pawns on the same color square as the
                // bishop, bigger when the center files are blocked with pawns and smaller
                // when the bishop is outside the pawn chain.
                Bitboard blocked = pos.pieces(Us, PAWN) & shift<Down>(pos.pieces());

                score -= BishopPawns * pos.pawns_on_same_color_squares(Us, s)
                                     * (!(attackedBy[Us][PAWN] & s) + popcount(blocked & CenterFiles));

                // Penalty for all enemy pawns x-rayed
                score -= BishopXRayPawns * popcount(PseudoAttacks[BISHOP][s] & pos.pieces(Them, PAWN));

                // Bonus for bishop on a long diagonal which can "see" both center squares
                if (more_than_one(attacks_bb<BISHOP>(s, pos.pieces(PAWN)) & Center))
                    score += LongDiagonalBishop;

                // An important Chess960 pattern: a cornered bishop blocked by a friendly
                // pawn diagonally in front of it is a very serious problem, especially
                // when that pawn is also blocked.
                if (   pos.is_chess960()
                    && (s == relative_square(Us, SQ_A1) || s == relative_square(Us, SQ_H1)))
                {
                    Direction d = pawn_push(Us) + (file_of(s) == FILE_A ? EAST : WEST);
                    if (pos.piece_on(s + d) == make_piece(Us, PAWN))
                        score -= !pos.empty(s + d + pawn_push(Us))                ? CorneredBishop * 4
                                : pos.piece_on(s + d + d) == make_piece(Us, PAWN) ? CorneredBishop * 2
                                                                                  : CorneredBishop;
                }
            }
        }

        if (Pt == ROOK)
        {
            // Bonus for rook on the same file as a queen
            if (file_bb(s) & pos.pieces(QUEEN))
                score += RookOnQueenFile;

            // Bonus for rook on an open or semi-open file
            if (pos.is_on_semiopen_file(Us, s))
                score += RookOnFile[pos.is_on_semiopen_file(Them, s)];

            // Penalty when trapped by the king, even more if the king cannot castle
            else if (mob <= 3 && pos.count<KING>(Us))
            {
                File kf = file_of(pos.square<KING>(Us));
                if ((kf < FILE_E) == (file_of(s) < kf))
                    score -= TrappedRook * (1 + !pos.castling_rights(Us));
            }
        }

        if (Pt == QUEEN)
        {
            // Penalty if any relative pin or discovered attack against the queen
            Bitboard queenPinners;
            if (pos.slider_blockers(pos.pieces(Them, ROOK, BISHOP), s, queenPinners, Them))
                score -= WeakQueen;
        }
    }
    if (T)
        Trace::add(Pt, Us, score);

    return score;
  }

  // Evaluation::hand() scores pieces of a given color and type in hand
  template<Tracing T> template<Color Us>
  Score Evaluation<T>::hand(PieceType pt) {

    constexpr Color Them = ~Us;

    Score score = SCORE_ZERO;

    if (pos.count_in_hand(Us, pt))
    {
        Bitboard b = pos.drop_region(Us, pt) & ~pos.pieces() & (~attackedBy2[Them] | attackedBy[Us][ALL_PIECES]);
        if ((b & kingRing[Them]) && pt != SHOGI_PAWN)
        {
            kingAttackersCountInHand[Us] += pos.count_in_hand(Us, pt);
            kingAttackersWeightInHand[Us] += KingAttackWeights[std::min(int(pt), QUEEN + 1)] * pos.count_in_hand(Us, pt);
            kingAttacksCount[Us] += popcount(b & attackedBy[Them][KING]);
        }
        Bitboard theirHalf = pos.board_bb() & ~forward_ranks_bb(Them, relative_rank(Them, Rank((pos.max_rank() - 1) / 2), pos.max_rank()));
        mobility[Us] += DropMobility * popcount(b & theirHalf & ~attackedBy[Them][ALL_PIECES]);
        if (pos.promoted_piece_type(pt) != NO_PIECE_TYPE && pos.drop_promoted())
            score += make_score(std::max(PieceValue[MG][pos.promoted_piece_type(pt)] - PieceValue[MG][pt], VALUE_ZERO),
                                std::max(PieceValue[EG][pos.promoted_piece_type(pt)] - PieceValue[EG][pt], VALUE_ZERO)) / 4 * pos.count_in_hand(Us, pt);
        if (pos.enclosing_drop())
            mobility[Us] += make_score(500, 500) * popcount(b);
    }

    return score;
  }

  // Evaluation::king() assigns bonuses and penalties to a king of a given color
  template<Tracing T> template<Color Us>
  Score Evaluation<T>::king() const {

    constexpr Color    Them = ~Us;
    Rank r = relative_rank(Us, std::min(Rank((pos.max_rank() - 1) / 2 + 1), pos.max_rank()), pos.max_rank());
    Bitboard Camp = pos.board_bb() & ~forward_ranks_bb(Us, r);

    if (!pos.count<KING>(Us) || !pos.checking_permitted())
        return SCORE_ZERO;

    Bitboard weak, b1, b2, b3, safe, unsafeChecks = 0;
    Bitboard queenChecks, knightChecks, pawnChecks, otherChecks;
    int kingDanger = 0;
    const Square ksq = pos.square<KING>(Us);

    // Init the score with king shelter and enemy pawns storm
    Score score = pe->king_safety<Us>(pos);

    // Attacked squares defended at most once by our queen or king
    weak =  attackedBy[Them][ALL_PIECES]
          & ~attackedBy2[Us]
          & (~attackedBy[Us][ALL_PIECES] | attackedBy[Us][KING] | attackedBy[Us][QUEEN]);

    // Analyse the safe enemy's checks which are possible on next move
    safe  = ~pos.pieces(Them);
    if (!pos.check_counting() || pos.checks_remaining(Them) > 1)
    safe &= ~attackedBy[Us][ALL_PIECES] | (weak & attackedBy2[Them]);

    b1 = attacks_bb<ROOK  >(ksq, pos.pieces() ^ pos.pieces(Us, QUEEN));
    b2 = attacks_bb<BISHOP>(ksq, pos.pieces() ^ pos.pieces(Us, QUEEN));

    std::function <Bitboard (Color, PieceType)> get_attacks = [this](Color c, PieceType pt) {
        return attackedBy[c][pt] | (pos.piece_drops() && pos.count_in_hand(c, pt) ? pos.drop_region(c, pt) & ~pos.pieces() : Bitboard(0));
    };
    for (PieceType pt : pos.piece_types())
    {
        switch (pt)
        {
        case QUEEN:
            // Enemy queen safe checks: we count them only if they are from squares from
            // which we can't give a rook check, because rook checks are more valuable.
            queenChecks = (b1 | b2)
                        & get_attacks(Them, QUEEN)
                        & pos.board_bb()
                        & safe
                        & ~attackedBy[Us][QUEEN]
                        & ~(b1 & attackedBy[Them][ROOK]);

            if (queenChecks)
                kingDanger += more_than_one(queenChecks) ? QueenSafeCheck * 145/100
                                                         : QueenSafeCheck;
            break;
        case ROOK:
        case BISHOP:
        case KNIGHT:
            knightChecks = attacks_bb(Us, pt, ksq, pos.pieces() ^ pos.pieces(Us, QUEEN)) & get_attacks(Them, pt) & pos.board_bb();
            if (knightChecks & safe)
                kingDanger +=  pt == ROOK   ? RookSafeCheck * (more_than_one(knightChecks & safe) ? 175 : 100) / 100
                             : pt == BISHOP ? BishopSafeCheck * (more_than_one(knightChecks & safe) ? 150 : 100) / 100
                                            : KnightSafeCheck * (more_than_one(knightChecks & safe) ? 162 : 100) / 100;
            else
                unsafeChecks |= knightChecks;
            break;
        case PAWN:
            if (pos.piece_drops() && pos.count_in_hand(Them, pt))
            {
                pawnChecks = attacks_bb(Us, pt, ksq, pos.pieces()) & ~pos.pieces() & pos.board_bb();
                if (pawnChecks & safe)
                    kingDanger += OtherSafeCheck;
                else
                    unsafeChecks |= pawnChecks;
            }
            break;
        case SHOGI_PAWN:
        case KING:
            break;
        default:
            otherChecks = attacks_bb(Us, pt, ksq, pos.pieces()) & get_attacks(Them, pt) & pos.board_bb();
            if (otherChecks & safe)
                kingDanger += OtherSafeCheck * (more_than_one(otherChecks & safe) ? 3 : 2) / 2;
            else
                unsafeChecks |= otherChecks;
        }
    }

    // Virtual piece drops
    if (pos.two_boards() && pos.piece_drops())
    {
        for (PieceType pt : pos.piece_types())
            if (!pos.count_in_hand(Them, pt) && (attacks_bb(Us, pt, ksq, pos.pieces()) & safe & pos.drop_region(Them, pt) & ~pos.pieces()))
            {
                kingDanger += OtherSafeCheck * 500 / (500 + PieceValue[MG][pt]);
                // Presumably a mate threat
                if (!(attackedBy[Us][KING] & ~(attackedBy[Them][ALL_PIECES] | pos.pieces(Us))))
                    kingDanger += 2000;
            }
    }

    if (pos.check_counting())
        kingDanger += kingDanger * 7 / (3 + pos.checks_remaining(Them));

    Square s = file_of(ksq) == FILE_A ? ksq + EAST : file_of(ksq) == pos.max_file() ? ksq + WEST : ksq;
    Bitboard kingFlank = pos.max_file() == FILE_H ? KingFlank[file_of(ksq)] : file_bb(s) | adjacent_files_bb(s);

    // Find the squares that opponent attacks in our king flank, the squares
    // which they attack twice in that flank, and the squares that we defend.
    b1 = attackedBy[Them][ALL_PIECES] & kingFlank & Camp;
    b2 = b1 & attackedBy2[Them];
    b3 = attackedBy[Us][ALL_PIECES] & kingFlank & Camp;

    int kingFlankAttack = popcount(b1) + popcount(b2);
    int kingFlankDefense = popcount(b3);

    kingDanger +=        kingAttackersCount[Them] * kingAttackersWeight[Them]
                 +       kingAttackersCountInHand[Them] * kingAttackersWeight[Them]
                 +       kingAttackersCount[Them] * kingAttackersWeightInHand[Them]
                 + 185 * popcount(kingRing[Us] & (weak | ~pos.board_bb(Us, KING))) * (1 + pos.captures_to_hand() + pos.check_counting())
                 + 148 * popcount(unsafeChecks) * (1 + pos.check_counting())
                 +  98 * popcount(pos.blockers_for_king(Us))
                 +  69 * kingAttacksCount[Them] * (2 + 8 * pos.check_counting() + pos.captures_to_hand()) / 2
                 +   3 * kingFlankAttack * kingFlankAttack / 8
                 +       mg_value(mobility[Them] - mobility[Us])
                 - 873 * !(pos.major_pieces(Them) || pos.captures_to_hand())
                       * 2 / (2 + 2 * pos.check_counting() + 2 * pos.two_boards() + 2 * pos.makpong()
                                + (pos.king_type() != KING) * (pos.diagonal_lines() ? 1 : 2))
                 - 100 * bool(attackedBy[Us][KNIGHT] & attackedBy[Us][KING])
                 -   6 * mg_value(score) / 8
                 -   4 * kingFlankDefense
                 +  37;

    // Transform the kingDanger units into a Score, and subtract it from the evaluation
    if (kingDanger > 100)
        score -= make_score(std::min(kingDanger * kingDanger / 4096, 3000), kingDanger / 16);

    // Penalty when our king is on a pawnless flank
    if (!(pos.pieces(PAWN) & kingFlank))
        score -= PawnlessFlank;

    // Penalty if king flank is under attack, potentially moving toward the king
    score -= FlankAttacks * kingFlankAttack * (1 + 5 * pos.captures_to_hand() + pos.check_counting());

    if (pos.check_counting())
        score += make_score(0, mg_value(score) * 2 / (2 + pos.checks_remaining(Them)));

    if (pos.king_type() == WAZIR)
        score += make_score(0, mg_value(score) / 2);

    // For drop games, king danger is independent of game phase
    if (pos.captures_to_hand() || pos.two_boards())
        score = make_score(mg_value(score), mg_value(score)) * 2 / (2 + 16 / pos.max_rank() * !pos.shogi_doubled_pawn());

    if (T)
        Trace::add(KING, Us, score);

    return score;
  }


  // Evaluation::threats() assigns bonuses according to the types of the
  // attacking and the attacked pieces.
  template<Tracing T> template<Color Us>
  Score Evaluation<T>::threats() const {

    constexpr Color     Them     = ~Us;
    constexpr Direction Up       = pawn_push(Us);
    constexpr Bitboard  TRank3BB = (Us == WHITE ? Rank3BB : Rank6BB);

    Bitboard b, weak, defended, nonPawnEnemies, stronglyProtected, safe;
    Score score = SCORE_ZERO;

    // Bonuses for variants with mandatory captures
    if (pos.must_capture())
    {
        // Penalties for possible captures
        Bitboard captures = attackedBy[Us][ALL_PIECES] & pos.pieces(Them);
        if (captures)
            score -= make_score(2000, 2000) / (1 + popcount(captures & attackedBy[Them][ALL_PIECES] & ~attackedBy2[Us]));

        // Bonus if we threaten to force captures
        Bitboard moves = 0, piecebb = pos.pieces(Us);
        while (piecebb)
        {
            Square s = pop_lsb(&piecebb);
            if (type_of(pos.piece_on(s)) != KING)
                moves |= pos.moves_from(Us, type_of(pos.piece_on(s)), s);
        }
        score += make_score(200, 200) * popcount(attackedBy[Them][ALL_PIECES] & moves & ~pos.pieces());
        score += make_score(200, 220) * popcount(attackedBy[Them][ALL_PIECES] & moves & ~pos.pieces() & ~attackedBy2[Us]);
    }

    // Extinction threats
    if (pos.extinction_value() == -VALUE_MATE)
    {
        Bitboard bExt = attackedBy[Us][ALL_PIECES] & pos.pieces(Them);
        while (bExt)
        {
            PieceType pt = type_of(pos.piece_on(pop_lsb(&bExt)));
            int denom = std::max(pos.count_with_hand(Them, pt) - pos.extinction_piece_count(), 1);
            if (pos.extinction_piece_types().find(pt) != pos.extinction_piece_types().end())
                score += make_score(1000, 1000) / (denom * denom);
        }
    }

    // Non-pawn enemies
    nonPawnEnemies = pos.pieces(Them) & ~pos.pieces(PAWN, SHOGI_PAWN) & ~pos.pieces(SOLDIER);

    // Squares strongly protected by the enemy, either because they defend the
    // square with a pawn, or because they defend the square twice and we don't.
    stronglyProtected =  (attackedBy[Them][PAWN] | attackedBy[Them][SHOGI_PAWN] | attackedBy[Them][SOLDIER])
                       | (attackedBy2[Them] & ~attackedBy2[Us]);

    // Non-pawn enemies, strongly protected
    defended = nonPawnEnemies & stronglyProtected;

    // Enemies not strongly protected and under our attack
    weak = pos.pieces(Them) & ~stronglyProtected & attackedBy[Us][ALL_PIECES];

    // Bonus according to the kind of attacking pieces
    if (defended | weak)
    {
        b = (defended | weak) & (attackedBy[Us][KNIGHT] | attackedBy[Us][BISHOP]);
        while (b)
            score += ThreatByMinor[type_of(pos.piece_on(pop_lsb(&b)))];

        b = weak & attackedBy[Us][ROOK];
        while (b)
            score += ThreatByRook[type_of(pos.piece_on(pop_lsb(&b)))];

        if (weak & attackedBy[Us][KING])
            score += ThreatByKing;

        b =  ~attackedBy[Them][ALL_PIECES]
           | (nonPawnEnemies & attackedBy2[Us]);
        score += Hanging * popcount(weak & b);

        // Additional bonus if weak piece is only protected by a queen
        score += WeakQueenProtection * popcount(weak & attackedBy[Them][QUEEN]);
    }

    // Bonus for restricting their piece moves
    b =   attackedBy[Them][ALL_PIECES]
       & ~stronglyProtected
       &  attackedBy[Us][ALL_PIECES];
    score += RestrictedPiece * popcount(b);

    // Protected or unattacked squares
    safe = ~attackedBy[Them][ALL_PIECES] | attackedBy[Us][ALL_PIECES];

    // Bonus for attacking enemy pieces with our relatively safe pawns
    b = pos.pieces(Us, PAWN) & safe;
    b = pawn_attacks_bb<Us>(b) & nonPawnEnemies;
    score += ThreatBySafePawn * popcount(b);

    // Find squares where our pawns can push on the next move
    b  = shift<Up>(pos.pieces(Us, PAWN)) & ~pos.pieces();
    b |= shift<Up>(b & TRank3BB) & ~pos.pieces();

    // Keep only the squares which are relatively safe
    b &= ~attackedBy[Them][PAWN] & safe;

    // Bonus for safe pawn threats on the next move
    b = (pawn_attacks_bb<Us>(b) | shift<Up>(shift<Up>(pos.pieces(Us, SHOGI_PAWN, SOLDIER)))) & nonPawnEnemies;
    score += ThreatByPawnPush * popcount(b);

    // Bonus for threats on the next moves against enemy queen
    if (pos.count<QUEEN>(Them) == 1)
    {
        Square s = pos.square<QUEEN>(Them);
        safe = mobilityArea[Us] & ~stronglyProtected;

        b = attackedBy[Us][KNIGHT] & pos.attacks_from<KNIGHT>(s, Us);

        score += KnightOnQueen * popcount(b & safe);

        b =  (attackedBy[Us][BISHOP] & pos.attacks_from<BISHOP>(s, Us))
           | (attackedBy[Us][ROOK  ] & pos.attacks_from<ROOK  >(s, Us));

        score += SliderOnQueen * popcount(b & safe & attackedBy2[Us]);
    }

    if (T)
        Trace::add(THREAT, Us, score);

    return score;
  }

  // Evaluation::passed() evaluates the passed pawns and candidate passed
  // pawns of the given color.

  template<Tracing T> template<Color Us>
  Score Evaluation<T>::passed() const {

    constexpr Color     Them = ~Us;
    constexpr Direction Up   = pawn_push(Us);
    constexpr Direction Down = -Up;

    auto king_proximity = [&](Color c, Square s) {
      return pos.extinction_value() == VALUE_MATE ? 0 : pos.count<KING>(c) ? std::min(distance(pos.square<KING>(c), s), 5) : 5;
    };

    Bitboard b, bb, squaresToQueen, unsafeSquares, candidatePassers, leverable;
    Score score = SCORE_ZERO;

    b = pe->passed_pawns(Us);

    candidatePassers = b & shift<Down>(pos.pieces(Them, PAWN));
    if (candidatePassers)
    {
        // Can we lever the blocker of a candidate passer?
        leverable =  shift<Up>(pos.pieces(Us, PAWN))
                   & ~pos.pieces(Them)
                   & (~attackedBy2[Them] | attackedBy[Us][ALL_PIECES])
                   & (~(attackedBy[Them][KNIGHT] | attackedBy[Them][BISHOP])
                     | (attackedBy[Us  ][KNIGHT] | attackedBy[Us  ][BISHOP]));

        // Remove candidate otherwise
        b &= ~candidatePassers
            | shift<WEST>(leverable)
            | shift<EAST>(leverable);
    }

    while (b)
    {
        Square s = pop_lsb(&b);

        assert(!(pos.pieces(Them, PAWN) & forward_file_bb(Us, s + Up)));

        int r = std::max(RANK_8 - std::max(pos.promotion_rank() - relative_rank(Us, s, pos.max_rank()), 0), 0);

        Score bonus = PassedRank[r];

        if (r > RANK_3)
        {
            int w = 5 * r - 13;
            Square blockSq = s + Up;

            // Adjust bonus based on the king's proximity
            bonus += make_score(0, ( (king_proximity(Them, blockSq) * 19) / 4
                                    - king_proximity(Us,   blockSq) *  2) * w);

            // If blockSq is not the queening square then consider also a second push
            if (r != RANK_7)
                bonus -= make_score(0, king_proximity(Us, blockSq + Up) * w);

            // If the pawn is free to advance, then increase the bonus
            if (pos.empty(blockSq))
            {
                squaresToQueen = forward_file_bb(Us, s);
                unsafeSquares = passed_pawn_span(Us, s);

                bb = forward_file_bb(Them, s) & pos.pieces(ROOK, QUEEN);

                if (!(pos.pieces(Them) & bb))
                    unsafeSquares &= attackedBy[Them][ALL_PIECES];

                // If there are no enemy attacks on passed pawn span, assign a big bonus.
                // Otherwise assign a smaller bonus if the path to queen is not attacked
                // and even smaller bonus if it is attacked but block square is not.
                int k = !unsafeSquares                    ? 35 :
                        !(unsafeSquares & squaresToQueen) ? 20 :
                        !(unsafeSquares & blockSq)        ?  9 :
                                                             0 ;

                // Assign a larger bonus if the block square is defended
                if ((pos.pieces(Us) & bb) || (attackedBy[Us][ALL_PIECES] & blockSq))
                    k += 5;

                bonus += make_score(k * w, k * w);
            }
        } // r > RANK_3

        score += bonus - PassedFile * edge_distance(file_of(s), pos.max_file());
    }

    // Scale by maximum promotion piece value
    Value maxMg = VALUE_ZERO, maxEg = VALUE_ZERO;
    for (PieceType pt : pos.promotion_piece_types())
    {
        maxMg = std::max(maxMg, PieceValue[MG][pt]);
        maxEg = std::max(maxEg, PieceValue[EG][pt]);
    }
    score = make_score(mg_value(score) * int(maxMg - PawnValueMg) / (QueenValueMg - PawnValueMg),
                       eg_value(score) * int(maxEg - PawnValueEg) / (QueenValueEg - PawnValueEg));

    // Score passed shogi pawns
    const Square* pl = pos.squares(Us, SHOGI_PAWN);
    Square s;

    PieceType pt = pos.promoted_piece_type(SHOGI_PAWN);
    if (pt != NO_PIECE_TYPE)
    {
        while ((s = *pl++) != SQ_NONE)
        {
            if ((pos.pieces(Them, SHOGI_PAWN) & forward_file_bb(Us, s)) || relative_rank(Us, s, pos.max_rank()) == pos.max_rank())
                continue;

            Square blockSq = s + Up;
            int d = std::max(pos.promotion_rank() - relative_rank(Us, s, pos.max_rank()), 1);
            d += !!(attackedBy[Them][ALL_PIECES] & ~attackedBy2[Us] & blockSq);
            score += make_score(PieceValue[MG][pt], PieceValue[EG][pt]) / (4 * d * d);
        }
    }

    if (T)
        Trace::add(PASSED, Us, score);

    return score;
  }


  // Evaluation::space() computes the space evaluation for a given side. The
  // space evaluation is a simple bonus based on the number of safe squares
  // available for minor pieces on the central four files on ranks 2--4. Safe
  // squares one, two or three squares behind a friendly pawn are counted
  // twice. Finally, the space bonus is multiplied by a weight. The aim is to
  // improve play on game opening.

  template<Tracing T> template<Color Us>
  Score Evaluation<T>::space() const {

    bool pawnsOnly = !(pos.pieces(Us) ^ pos.pieces(Us, PAWN));

    if (pos.non_pawn_material() < SpaceThreshold && !pos.captures_to_hand() && !pawnsOnly)
        return SCORE_ZERO;

    constexpr Color Them     = ~Us;
    constexpr Direction Down = -pawn_push(Us);
    constexpr Bitboard SpaceMask =
      Us == WHITE ? CenterFiles & (Rank2BB | Rank3BB | Rank4BB)
                  : CenterFiles & (Rank7BB | Rank6BB | Rank5BB);

    // Find the available squares for our pieces inside the area defined by SpaceMask
    Bitboard safe =   SpaceMask
                   & ~pos.pieces(Us, PAWN, SHOGI_PAWN)
                   & ~attackedBy[Them][PAWN]
                   & ~attackedBy[Them][SHOGI_PAWN];

    // Find all squares which are at most three squares behind some friendly pawn
    Bitboard behind = pos.pieces(Us, PAWN, SHOGI_PAWN);
    behind |= shift<Down>(behind);
    behind |= shift<Down+Down>(behind);

    if (pawnsOnly)
    {
        safe = behind & ~attackedBy[Them][ALL_PIECES];
        behind = 0;
    }
    int bonus = popcount(safe) + popcount(behind & safe & ~attackedBy[Them][ALL_PIECES]);
    int weight = pos.count<ALL_PIECES>(Us) - 3 + std::min(pe->blocked_count(), 9);
    Score score = make_score(bonus * weight * weight / 16, 0);

    if (pos.capture_the_flag(Us))
        score += make_score(200, 200) * popcount(behind & safe & pos.capture_the_flag(Us));

    if (T)
        Trace::add(SPACE, Us, score);

    return score;
  }


  // Evaluation::variant() computes variant-specific evaluation bonuses for a given side.

  template<Tracing T> template<Color Us>
  Score Evaluation<T>::variant() const {

    constexpr Color Them = ~Us;
    constexpr Direction Down = pawn_push(Them);

    Score score = SCORE_ZERO;

    // Capture the flag
    if (pos.capture_the_flag(Us))
    {
        PieceType ptCtf = pos.capture_the_flag_piece();
        Bitboard ctfPieces = pos.pieces(Us, ptCtf);
        Bitboard ctfTargets = pos.capture_the_flag(Us) & pos.board_bb();
        Bitboard onHold = 0;
        Bitboard onHold2 = 0;
        Bitboard processed = 0;
        Bitboard blocked = pos.pieces(Us, PAWN) | attackedBy[Them][ALL_PIECES];
        Bitboard doubleBlocked =  attackedBy2[Them]
                                | (pos.pieces(Us, PAWN) & (shift<Down>(pos.pieces()) | attackedBy[Them][ALL_PIECES]))
                                | (pos.pieces(Them) & pe->pawn_attacks(Them))
                                | (pawn_attacks_bb<Them>(pos.pieces(Them, PAWN) & pe->pawn_attacks(Them)));
        Bitboard inaccessible = pos.pieces(Us, PAWN) & shift<Down>(pos.pieces(Them, PAWN));
        // Traverse all paths of the CTF pieces to the CTF targets.
        // Put squares that are attacked or occupied on hold for one iteration.
        for (int dist = 0; (ctfPieces || onHold || onHold2) && (ctfTargets & ~processed); dist++)
        {
            int wins = popcount(ctfTargets & ctfPieces);
            if (wins)
                score += make_score(4000, 4000) * wins / (wins + dist * dist);
            Bitboard current = ctfPieces & ~ctfTargets;
            processed |= ctfPieces;
            ctfPieces = onHold & ~processed;
            onHold = onHold2 & ~processed;
            onHold2 = 0;
            while (current)
            {
                Square s = pop_lsb(&current);
                Bitboard attacks = (  (PseudoAttacks[Us][ptCtf][s] & pos.pieces())
                                    | (PseudoMoves[Us][ptCtf][s] & ~pos.pieces())) & ~processed & pos.board_bb();
                ctfPieces |= attacks & ~blocked;
                onHold |= attacks & ~doubleBlocked;
                onHold2 |= attacks & ~inaccessible;
            }
        }
    }

    // nCheck
    if (pos.check_counting())
    {
        int remainingChecks = pos.checks_remaining(Us);
        assert(remainingChecks > 0);
        score += make_score(3600, 1000) / (remainingChecks * remainingChecks);
    }

    // Extinction
    if (pos.extinction_value() != VALUE_NONE)
    {
        for (PieceType pt : pos.extinction_piece_types())
            if (pt != ALL_PIECES)
            {
                int denom = std::max(pos.count(Us, pt) - pos.extinction_piece_count(), 1);
                if (pos.count(Them, pt) >= pos.extinction_opponent_piece_count() || pos.two_boards())
                    score += make_score(1000000 / (500 + PieceValue[MG][pt]),
                                        1000000 / (500 + PieceValue[EG][pt])) / (denom * denom)
                            * (pos.extinction_value() / VALUE_MATE);
            }
            else if (pos.extinction_value() == VALUE_MATE)
                score += make_score(pos.non_pawn_material(Us), pos.non_pawn_material(Us)) / pos.count<ALL_PIECES>(Us);
    }

    // Connect-n
    if (pos.connect_n() > 0)
    {
        for (Direction d : {NORTH, NORTH_EAST, EAST, SOUTH_EAST})
        {
            // Find sufficiently large gaps
            Bitboard b = pos.board_bb() & ~pos.pieces(Them);
            for (int i = 1; i < pos.connect_n(); i++)
                b &= shift(d, b);
            // Count number of pieces per gap
            while (b)
            {
                Square s = pop_lsb(&b);
                int c = 0;
                for (int j = 0; j < pos.connect_n(); j++)
                    if (pos.pieces(Us) & (s - j * d))
                        c++;
                score += make_score(200, 200)  * c / (pos.connect_n() - c) / (pos.connect_n() - c);
            }
        }
    }

    // Potential piece flips
    if (pos.flip_enclosed_pieces())
    {
        // Stable pieces
        if (pos.flip_enclosed_pieces() == REVERSI)
        {
            Bitboard edges = (FileABB | file_bb(pos.max_file()) | Rank1BB | rank_bb(pos.max_rank())) & pos.board_bb();
            Bitboard edgePieces = pos.pieces(Us) & edges;
            while (edgePieces)
            {
                Bitboard connectedEdge = attacks_bb(Us, ROOK, pop_lsb(&edgePieces), ~(pos.pieces(Us) & edges)) & edges;
                if (!more_than_one(connectedEdge & ~pos.pieces(Us)))
                    score += make_score(300, 300);
                else if (!(connectedEdge & ~pos.pieces()))
                    score += make_score(200, 200);
            }
        }

        // Unstable
        Bitboard unstable = 0;
        Bitboard drops = pos.drop_region(Them, IMMOBILE_PIECE);
        while (drops)
        {
            Square s = pop_lsb(&drops);
            if (pos.flip_enclosed_pieces() == REVERSI)
            {
                Bitboard b = attacks_bb(Them, QUEEN, s, ~pos.pieces(Us)) & ~PseudoAttacks[Them][KING][s] & pos.pieces(Them);
                while(b)
                    unstable |= between_bb(s, pop_lsb(&b));
            }
            else
                unstable |= PseudoAttacks[Them][KING][s] & pos.pieces(Us);
        }
        score -= make_score(200, 200) * popcount(unstable);
    }

    if (T)
        Trace::add(VARIANT, Us, score);

    return score;
  }


  // Evaluation::initiative() computes the initiative correction value
  // for the position. It is a second order bonus/malus based on the
  // known attacking/defending status of the players.

  template<Tracing T>
  Score Evaluation<T>::initiative(Score score) const {

    // No initiative bonus for extinction variants
    if (pos.extinction_value() != VALUE_NONE || pos.captures_to_hand() || pos.connect_n())
      return SCORE_ZERO;

    int outflanking = !pos.count<KING>(WHITE) || !pos.count<KING>(BLACK) ? 0
                     :  distance<File>(pos.square<KING>(WHITE), pos.square<KING>(BLACK))
                      - distance<Rank>(pos.square<KING>(WHITE), pos.square<KING>(BLACK));

    bool pawnsOnBothFlanks =   (pos.pieces(PAWN) & QueenSide)
                            && (pos.pieces(PAWN) & KingSide);

    bool almostUnwinnable =   outflanking < 0
                           && pos.stalemate_value() == VALUE_DRAW
                           && !pawnsOnBothFlanks;

    bool infiltration =   (pos.count<KING>(WHITE) && rank_of(pos.square<KING>(WHITE)) > RANK_4)
                       || (pos.count<KING>(BLACK) && rank_of(pos.square<KING>(BLACK)) < RANK_5);

    // Compute the initiative bonus for the attacking side
    int complexity =   9 * pe->passed_count()
                    + 11 * pos.count<PAWN>()
                    + 15 * pos.count<SOLDIER>()
                    +  9 * outflanking
                    + 21 * pawnsOnBothFlanks
                    + 24 * infiltration
                    + 51 * !pos.non_pawn_material()
                    - 43 * almostUnwinnable
                    -  2 * pos.rule50_count()
                    -110 ;

    Value mg = mg_value(score);
    Value eg = eg_value(score);

    // Now apply the bonus: note that we find the attacking side by extracting the
    // sign of the midgame or endgame values, and that we carefully cap the bonus
    // so that the midgame and endgame scores do not change sign after the bonus.
    int u = ((mg > 0) - (mg < 0)) * Utility::clamp(complexity + 50, -abs(mg), 0);
    int v = ((eg > 0) - (eg < 0)) * std::max(complexity, -abs(eg));

    if (T)
        Trace::add(INITIATIVE, make_score(u, v));

    return make_score(u, v);
  }


  // Evaluation::scale_factor() computes the scale factor for the winning side

  template<Tracing T>
  ScaleFactor Evaluation<T>::scale_factor(Value eg) const {

    Color strongSide = eg > VALUE_DRAW ? WHITE : BLACK;
    int sf = me->scale_factor(pos, strongSide);

    // If scale is not already specific, scale down the endgame via general heuristics
    if (sf == SCALE_FACTOR_NORMAL && !pos.captures_to_hand())
    {
        if (pos.opposite_bishops())
        {
            if (   pos.non_pawn_material(WHITE) == BishopValueMg
                && pos.non_pawn_material(BLACK) == BishopValueMg)
                sf = 18 + 4 * popcount(pe->passed_pawns(strongSide));
            else
                sf = 22 + 3 * pos.count<ALL_PIECES>(strongSide);
        }
        else
<<<<<<< HEAD
            sf = std::min(sf, 36 + 7 * (pos.count<PAWN>(strongSide) + pos.count<SOLDIER>(strongSide)));

        sf = std::max(0, sf - (pos.rule50_count() - 12) / 4);
=======
            sf = std::min(sf, 36 + 7 * pos.count<PAWN>(strongSide));
>>>>>>> beb327f9
    }

    return ScaleFactor(sf);
  }


  // Evaluation::value() is the main function of the class. It computes the various
  // parts of the evaluation and returns the value of the position from the point
  // of view of the side to move.

  template<Tracing T>
  Value Evaluation<T>::value() {

    assert(!pos.checkers());
    assert(!pos.is_immediate_game_end());

    // Probe the material hash table
    me = Material::probe(pos);

    // If we have a specialized evaluation function for the current material
    // configuration, call it and return.
    if (me->specialized_eval_exists())
        return me->evaluate(pos);

    // Initialize score by reading the incrementally updated scores included in
    // the position object (material + piece square tables) and the material
    // imbalance. Score is computed internally from the white point of view.
    Score score = pos.psq_score();
    if (T)
        Trace::add(MATERIAL, score);
    score += me->imbalance() + pos.this_thread()->contempt;

    // Probe the pawn hash table
    pe = Pawns::probe(pos);
    score += pe->pawn_score(WHITE) - pe->pawn_score(BLACK);

    // Early exit if score is high
    Value v = (mg_value(score) + eg_value(score)) / 2;
    if (abs(v) > LazyThreshold + pos.non_pawn_material() / 64 && Options["UCI_Variant"] == "chess")
       return pos.side_to_move() == WHITE ? v : -v;

    // Main evaluation begins here

    initialize<WHITE>();
    initialize<BLACK>();

    // Pieces should be evaluated first (populate attack tables).
    // For unused piece types, we still need to set attack bitboard to zero.
    for (PieceType pt = KNIGHT; pt < KING; ++pt)
        if (pt != SHOGI_PAWN)
            score += pieces<WHITE>(pt) - pieces<BLACK>(pt);

    // Evaluate pieces in hand once attack tables are complete
    if (pos.piece_drops() || pos.seirawan_gating())
        for (PieceType pt = PAWN; pt < KING; ++pt)
            score += hand<WHITE>(pt) - hand<BLACK>(pt);

    score += (mobility[WHITE] - mobility[BLACK]) * (1 + pos.captures_to_hand() + pos.must_capture() + pos.check_counting());

    // More complex interactions that require fully populated attack bitboards
    score +=  king<   WHITE>() - king<   BLACK>()
            + threats<WHITE>() - threats<BLACK>()
            + passed< WHITE>() - passed< BLACK>()
            + space<  WHITE>() - space<  BLACK>()
            + variant<WHITE>() - variant<BLACK>();

    score += initiative(score);

    // Interpolate between a middlegame and a (scaled by 'sf') endgame score
    ScaleFactor sf = scale_factor(eg_value(score));
    v =  mg_value(score) * int(me->game_phase())
       + eg_value(score) * int(PHASE_MIDGAME - me->game_phase()) * sf / SCALE_FACTOR_NORMAL;

    v /= PHASE_MIDGAME;

    // In case of tracing add all remaining individual evaluation terms
    if (T)
    {
        Trace::add(IMBALANCE, me->imbalance());
        Trace::add(PAWN, pe->pawn_score(WHITE), pe->pawn_score(BLACK));
        Trace::add(MOBILITY, mobility[WHITE], mobility[BLACK]);
        Trace::add(TOTAL, score);
    }

<<<<<<< HEAD
    return  (pos.side_to_move() == WHITE ? v : -v) + Eval::tempo_value(pos); // Side to move point of view
=======
    // Side to move point of view
    return (pos.side_to_move() == WHITE ? v : -v) + Tempo;
>>>>>>> beb327f9
  }

} // namespace


/// tempo_value() returns the evaluation offset for the side to move

Value Eval::tempo_value(const Position& pos) {
  return Tempo * (1 + 4 * pos.captures_to_hand());
}


/// evaluate() is the evaluator for the outer world. It returns a static
/// evaluation of the position from the point of view of the side to move.

Value Eval::evaluate(const Position& pos) {
  return Evaluation<NO_TRACE>(pos).value();
}


/// trace() is like evaluate(), but instead of returning a value, it returns
/// a string (suitable for outputting to stdout) that contains the detailed
/// descriptions and values of each evaluation term. Useful for debugging.

std::string Eval::trace(const Position& pos) {

  if (pos.checkers())
      return "Total evaluation: none (in check)";

  std::memset(scores, 0, sizeof(scores));

  pos.this_thread()->contempt = SCORE_ZERO; // Reset any dynamic contempt

  Value v = Evaluation<TRACE>(pos).value();

  v = pos.side_to_move() == WHITE ? v : -v; // Trace scores are from white's point of view

  std::stringstream ss;
  ss << std::showpoint << std::noshowpos << std::fixed << std::setprecision(2)
     << "     Term    |    White    |    Black    |    Total   \n"
     << "             |   MG    EG  |   MG    EG  |   MG    EG \n"
     << " ------------+-------------+-------------+------------\n"
     << "    Material | " << Term(MATERIAL)
     << "   Imbalance | " << Term(IMBALANCE)
     << "       Pawns | " << Term(PAWN)
     << "     Knights | " << Term(KNIGHT)
     << "     Bishops | " << Term(BISHOP)
     << "       Rooks | " << Term(ROOK)
     << "      Queens | " << Term(QUEEN)
     << "    Mobility | " << Term(MOBILITY)
     << " King safety | " << Term(KING)
     << "     Threats | " << Term(THREAT)
     << "      Passed | " << Term(PASSED)
     << "       Space | " << Term(SPACE)
     << "  Initiative | " << Term(INITIATIVE)
     << "     Variant | " << Term(VARIANT)
     << " ------------+-------------+-------------+------------\n"
     << "       Total | " << Term(TOTAL);

  ss << "\nTotal evaluation: " << to_cp(v) << " (white side)\n";

  return ss.str();
}<|MERGE_RESOLUTION|>--- conflicted
+++ resolved
@@ -382,7 +382,7 @@
                                      * (!(attackedBy[Us][PAWN] & s) + popcount(blocked & CenterFiles));
 
                 // Penalty for all enemy pawns x-rayed
-                score -= BishopXRayPawns * popcount(PseudoAttacks[BISHOP][s] & pos.pieces(Them, PAWN));
+                score -= BishopXRayPawns * popcount(PseudoAttacks[Us][BISHOP][s] & pos.pieces(Them, PAWN));
 
                 // Bonus for bishop on a long diagonal which can "see" both center squares
                 if (more_than_one(attacks_bb<BISHOP>(s, pos.pieces(PAWN)) & Center))
@@ -1138,13 +1138,7 @@
                 sf = 22 + 3 * pos.count<ALL_PIECES>(strongSide);
         }
         else
-<<<<<<< HEAD
             sf = std::min(sf, 36 + 7 * (pos.count<PAWN>(strongSide) + pos.count<SOLDIER>(strongSide)));
-
-        sf = std::max(0, sf - (pos.rule50_count() - 12) / 4);
-=======
-            sf = std::min(sf, 36 + 7 * pos.count<PAWN>(strongSide));
->>>>>>> beb327f9
     }
 
     return ScaleFactor(sf);
@@ -1229,12 +1223,8 @@
         Trace::add(TOTAL, score);
     }
 
-<<<<<<< HEAD
-    return  (pos.side_to_move() == WHITE ? v : -v) + Eval::tempo_value(pos); // Side to move point of view
-=======
     // Side to move point of view
-    return (pos.side_to_move() == WHITE ? v : -v) + Tempo;
->>>>>>> beb327f9
+    return (pos.side_to_move() == WHITE ? v : -v) + Eval::tempo_value(pos);
   }
 
 } // namespace
