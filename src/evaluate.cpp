--- conflicted
+++ resolved
@@ -951,7 +951,6 @@
   }
 
 
-<<<<<<< HEAD
   // Evaluation::variant() computes variant-specific evaluation bonuses for a given side.
 
   template<Tracing T> template<Color Us>
@@ -1090,14 +1089,9 @@
   }
 
 
-  // Evaluation::winnable() adjusts the mg and eg score components based on the
-  // known attacking/defending status of the players. A single value is derived
-  // by interpolation from the mg and eg values and returned.
-=======
   // Evaluation::winnable() adjusts the midgame and endgame score components, based on
   // the known attacking/defending status of the players. The final value is derived
   // by interpolation from the midgame and endgame values.
->>>>>>> 4006f2c9
 
   template<Tracing T>
   Value Evaluation<T>::winnable(Score score) const {
@@ -1148,13 +1142,8 @@
     Color strongSide = eg > VALUE_DRAW ? WHITE : BLACK;
     int sf = me->scale_factor(pos, strongSide);
 
-<<<<<<< HEAD
-    // If scale is not already specific, scale down the endgame via general heuristics
+    // If scale factor is not already specific, scale down via general heuristics
     if (sf == SCALE_FACTOR_NORMAL && !pos.captures_to_hand())
-=======
-    // If scale factor is not already specific, scale down via general heuristics
-    if (sf == SCALE_FACTOR_NORMAL)
->>>>>>> 4006f2c9
     {
         if (pos.opposite_bishops())
         {
