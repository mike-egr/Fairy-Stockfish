--- conflicted
+++ resolved
@@ -106,23 +106,15 @@
 
 Score psq[PIECE_NB][SQUARE_NB + 1];
 
-<<<<<<< HEAD
-// init() initializes piece-square tables: the white halves of the tables are
-// copied from Bonus[] adding the piece value, then the black halves of the
-// tables are initialized by flipping and changing the sign of the white scores.
+// PSQT::init() initializes piece-square tables: the white halves of the tables are
+// copied from Bonus[] and PBonus[], adding the piece value, then the black halves of
+// the tables are initialized by flipping and changing the sign of the white scores.
 void init(const Variant* v) {
 
   PieceType strongestPiece = NO_PIECE_TYPE;
   for (PieceType pt : v->pieceTypes)
       if (PieceValue[MG][pt] > PieceValue[MG][strongestPiece])
           strongestPiece = pt;
-=======
-
-// PSQT::init() initializes piece-square tables: the white halves of the tables are
-// copied from Bonus[] and PBonus[], adding the piece value, then the black halves of
-// the tables are initialized by flipping and changing the sign of the white scores.
-void init() {
->>>>>>> ab5cd834
 
   Value maxPromotion = VALUE_ZERO;
   for (PieceType pt : v->promotionPieceTypes)
@@ -202,16 +194,15 @@
 
       for (Square s = SQ_A1; s <= SQ_MAX; ++s)
       {
-<<<<<<< HEAD
           File f = std::max(File(edge_distance(file_of(s), v->maxFile)), FILE_A);
           Rank r = rank_of(s);
-          psq[ pc][ s] = score + (  pt == PAWN  ? PBonus[std::min(r, RANK_8)][std::min(file_of(s), FILE_H)]
-                                  : pt == KING  ? KingBonus[Utility::clamp(Rank(r - pawnRank + 1), RANK_1, RANK_8)][std::min(f, FILE_D)] * (1 + v->capturesToHand)
-                                  : pt <= QUEEN ? Bonus[pc][std::min(r, RANK_8)][std::min(f, FILE_D)]
-                                  : pt == HORSE ? Bonus[KNIGHT][std::min(r, RANK_8)][std::min(f, FILE_D)]
-                                  : isSlider    ? make_score(5, 5) * (2 * f + std::max(std::min(r, Rank(v->maxRank - r)), RANK_1) - v->maxFile - 1)
-                                  : isPawn      ? make_score(5, 5) * (2 * f - v->maxFile)
-                                                : make_score(10, 10) * (1 + isSlowLeaper) * (f + std::max(std::min(r, Rank(v->maxRank - r)), RANK_1) - v->maxFile / 2));
+          psq[ pc][s] = score + (  pt == PAWN  ? PBonus[std::min(r, RANK_8)][std::min(file_of(s), FILE_H)]
+                                 : pt == KING  ? KingBonus[Utility::clamp(Rank(r - pawnRank + 1), RANK_1, RANK_8)][std::min(f, FILE_D)] * (1 + v->capturesToHand)
+                                 : pt <= QUEEN ? Bonus[pc][std::min(r, RANK_8)][std::min(f, FILE_D)]
+                                 : pt == HORSE ? Bonus[KNIGHT][std::min(r, RANK_8)][std::min(f, FILE_D)]
+                                 : isSlider    ? make_score(5, 5) * (2 * f + std::max(std::min(r, Rank(v->maxRank - r)), RANK_1) - v->maxFile - 1)
+                                 : isPawn      ? make_score(5, 5) * (2 * f - v->maxFile)
+                                               : make_score(10, 10) * (1 + isSlowLeaper) * (f + std::max(std::min(r, Rank(v->maxRank - r)), RANK_1) - v->maxFile / 2));
           if (pt == SOLDIER && r < v->soldierPromotionRank)
               psq[pc][s] -= score * (v->soldierPromotionRank - r) / (4 + f);
           if (v->enclosingDrop == REVERSI)
@@ -220,12 +211,6 @@
                   psq[pc][s] += make_score(1000, 1000);
           }
           psq[~pc][rank_of(s) <= v->maxRank ? flip_rank(s, v->maxRank) : s] = -psq[pc][s];
-=======
-          File f = File(edge_distance(file_of(s)));
-          psq[ pc][s] = score + (type_of(pc) == PAWN ? PBonus[rank_of(s)][file_of(s)]
-                                                     : Bonus[pc][rank_of(s)][f]);
-          psq[~pc][flip_rank(s)] = -psq[pc][s];
->>>>>>> ab5cd834
       }
       // pieces in pocket
       psq[ pc][SQ_NONE] = score + make_score(35, 10) * (1 + !isSlider);
