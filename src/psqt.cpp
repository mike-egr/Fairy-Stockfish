/*
  Stockfish, a UCI chess playing engine derived from Glaurung 2.1
  Copyright (C) 2004-2008 Tord Romstad (Glaurung author)
  Copyright (C) 2008-2015 Marco Costalba, Joona Kiiski, Tord Romstad
  Copyright (C) 2015-2020 Marco Costalba, Joona Kiiski, Gary Linscott, Tord Romstad

  Stockfish is free software: you can redistribute it and/or modify
  it under the terms of the GNU General Public License as published by
  the Free Software Foundation, either version 3 of the License, or
  (at your option) any later version.

  Stockfish is distributed in the hope that it will be useful,
  but WITHOUT ANY WARRANTY; without even the implied warranty of
  MERCHANTABILITY or FITNESS FOR A PARTICULAR PURPOSE.  See the
  GNU General Public License for more details.

  You should have received a copy of the GNU General Public License
  along with this program.  If not, see <http://www.gnu.org/licenses/>.
*/

#include <algorithm>

#include "types.h"
#include "piece.h"
#include "variant.h"

namespace PSQT {

#define S(mg, eg) make_score(mg, eg)

// Bonus[PieceType][Square / 2] contains Piece-Square scores. For each piece
// type on a given square a (middlegame, endgame) score pair is assigned. Table
// is defined for files A..D and white side: it is symmetric for black side and
// second half of the files.
constexpr Score Bonus[PIECE_TYPE_NB][RANK_NB][int(FILE_NB) / 2] = {
  { },
  { },
  { // Knight
   { S(-175, -96), S(-92,-65), S(-74,-49), S(-73,-21) },
   { S( -77, -67), S(-41,-54), S(-27,-18), S(-15,  8) },
   { S( -61, -40), S(-17,-27), S(  6, -8), S( 12, 29) },
   { S( -35, -35), S(  8, -2), S( 40, 13), S( 49, 28) },
   { S( -34, -45), S( 13,-16), S( 44,  9), S( 51, 39) },
   { S(  -9, -51), S( 22,-44), S( 58,-16), S( 53, 17) },
   { S( -67, -69), S(-27,-50), S(  4,-51), S( 37, 12) },
   { S(-201,-100), S(-83,-88), S(-56,-56), S(-26,-17) }
  },
  { // Bishop
   { S(-53,-57), S( -5,-30), S( -8,-37), S(-23,-12) },
   { S(-15,-37), S(  8,-13), S( 19,-17), S(  4,  1) },
   { S( -7,-16), S( 21, -1), S( -5, -2), S( 17, 10) },
   { S( -5,-20), S( 11, -6), S( 25,  0), S( 39, 17) },
   { S(-12,-17), S( 29, -1), S( 22,-14), S( 31, 15) },
   { S(-16,-30), S(  6,  6), S(  1,  4), S( 11,  6) },
   { S(-17,-31), S(-14,-20), S(  5, -1), S(  0,  1) },
   { S(-48,-46), S(  1,-42), S(-14,-37), S(-23,-24) }
  },
  { // Rook
   { S(-31, -9), S(-20,-13), S(-14,-10), S(-5, -9) },
   { S(-21,-12), S(-13, -9), S( -8, -1), S( 6, -2) },
   { S(-25,  6), S(-11, -8), S( -1, -2), S( 3, -6) },
   { S(-13, -6), S( -5,  1), S( -4, -9), S(-6,  7) },
   { S(-27, -5), S(-15,  8), S( -4,  7), S( 3, -6) },
   { S(-22,  6), S( -2,  1), S(  6, -7), S(12, 10) },
   { S( -2,  4), S( 12,  5), S( 16, 20), S(18, -5) },
   { S(-17, 18), S(-19,  0), S( -1, 19), S( 9, 13) }
  },
  { // Queen
   { S( 3,-69), S(-5,-57), S(-5,-47), S( 4,-26) },
   { S(-3,-55), S( 5,-31), S( 8,-22), S(12, -4) },
   { S(-3,-39), S( 6,-18), S(13, -9), S( 7,  3) },
   { S( 4,-23), S( 5, -3), S( 9, 13), S( 8, 24) },
   { S( 0,-29), S(14, -6), S(12,  9), S( 5, 21) },
   { S(-4,-38), S(10,-18), S( 6,-12), S( 8,  1) },
   { S(-5,-50), S( 6,-27), S(10,-24), S( 8, -8) },
   { S(-2,-75), S(-2,-52), S( 1,-43), S(-2,-36) }
  }
};

constexpr Score KingBonus[RANK_NB][int(FILE_NB) / 2] = {
   { S(271,  1), S(327, 45), S(271, 85), S(198, 76) },
   { S(278, 53), S(303,100), S(234,133), S(179,135) },
   { S(195, 88), S(258,130), S(169,169), S(120,175) },
   { S(164,103), S(190,156), S(138,172), S( 98,172) },
   { S(154, 96), S(179,166), S(105,199), S( 70,199) },
   { S(123, 92), S(145,172), S( 81,184), S( 31,191) },
   { S( 88, 47), S(120,121), S( 65,116), S( 33,131) },
   { S( 59, 11), S( 89, 59), S( 45, 73), S( -1, 78) }
};

constexpr Score PBonus[RANK_NB][FILE_NB] =
  { // Pawn (asymmetric distribution)
   { },
   { S(  3,-10), S(  3, -6), S( 10, 10), S( 19,  0), S( 16, 14), S( 19,  7), S(  7, -5), S( -5,-19) },
   { S( -9,-10), S(-15,-10), S( 11,-10), S( 15,  4), S( 32,  4), S( 22,  3), S(  5, -6), S(-22, -4) },
   { S( -8,  6), S(-23, -2), S(  6, -8), S( 20, -4), S( 40,-13), S( 17,-12), S(  4,-10), S(-12, -9) },
   { S( 13,  9), S(  0,  4), S(-13,  3), S(  1,-12), S( 11,-12), S( -2, -6), S(-13, 13), S(  5,  8) },
   { S( -5, 28), S(-12, 20), S( -7, 21), S( 22, 28), S( -8, 30), S( -5,  7), S(-15,  6), S(-18, 13) },
   { S( -7,  0), S(  7,-11), S( -3, 12), S(-13, 21), S(  5, 25), S(-16, 19), S( 10,  4), S( -8,  7) }
  };

#undef S

Score psq[PIECE_NB][SQUARE_NB + 1];

// init() initializes piece-square tables: the white halves of the tables are
// copied from Bonus[] adding the piece value, then the black halves of the
// tables are initialized by flipping and changing the sign of the white scores.
void init(const Variant* v) {

  PieceType strongestPiece = NO_PIECE_TYPE;
  for (PieceType pt : v->pieceTypes)
      if (PieceValue[MG][pt] > PieceValue[MG][strongestPiece])
          strongestPiece = pt;

  Value maxPromotion = VALUE_ZERO;
  for (PieceType pt : v->promotionPieceTypes)
      maxPromotion = std::max(maxPromotion, PieceValue[EG][pt]);

  for (PieceType pt = PAWN; pt <= KING; ++pt)
  {
      Piece pc = make_piece(WHITE, pt);

      Score score = make_score(PieceValue[MG][pc], PieceValue[EG][pc]);

      // Consider promotion types in pawn score
      if (pt == PAWN)
          score -= make_score(0, (QueenValueEg - maxPromotion) / 100);

      // Scale slider piece values with board size
      const PieceInfo* pi = pieceMap.find(pt)->second;
      bool isSlider = pi->sliderQuiet.size() || pi->sliderCapture.size() || pi->hopperQuiet.size() || pi->hopperCapture.size();
      bool isPawn = !isSlider && pi->stepsQuiet.size() && !std::any_of(pi->stepsQuiet.begin(), pi->stepsQuiet.end(), [](Direction d) { return d < SOUTH / 2; });
      bool isSlowLeaper = !isSlider && !std::any_of(pi->stepsQuiet.begin(), pi->stepsQuiet.end(), [](Direction d) { return dist(d) > 1; });

      if (isSlider)
      {
          constexpr int lc = 5;
          constexpr int rm = 5;
          constexpr int r0 = rm + RANK_8;
          int r1 = rm + (v->maxRank + v->maxFile) / 2;
          int leaper = pi->stepsQuiet.size() + pi->stepsCapture.size();
          int slider = pi->sliderQuiet.size() + pi->sliderCapture.size() + pi->hopperQuiet.size() + pi->hopperCapture.size();
          score = make_score(mg_value(score) * (lc * leaper + r1 * slider) / (lc * leaper + r0 * slider),
                             eg_value(score) * (lc * leaper + r1 * slider) / (lc * leaper + r0 * slider));
      }

      // Increase leapers' value in makpong
      if (v->makpongRule)
      {
          if (std::any_of(pi->stepsCapture.begin(), pi->stepsCapture.end(), [](Direction d) { return dist(d) > 1; })
                  && !pi->lameLeaper)
              score = make_score(mg_value(score) * 4200 / (3500 + mg_value(score)),
                                 eg_value(score) * 4700 / (3500 + mg_value(score)));
      }

      // For drop variants, halve the piece values
      if (v->capturesToHand)
          score = make_score(mg_value(score) * 3500 / (7000 + mg_value(score)),
                             eg_value(score) * 3500 / (7000 + eg_value(score)));
      else if (!v->checking)
          score = make_score(mg_value(score) * 2000 / (3500 + mg_value(score)),
                             eg_value(score) * 2200 / (3500 + eg_value(score)));
      else if (v->twoBoards)
          score = make_score(mg_value(score) * 7000 / (7000 + mg_value(score)),
                             eg_value(score) * 7000 / (7000 + eg_value(score)));
      else if (v->checkCounting)
          score = make_score(mg_value(score) * (40000 + mg_value(score)) / 41000,
                             eg_value(score) * (30000 + eg_value(score)) / 31000);
      else if (pt == strongestPiece)
              score += make_score(std::max(QueenValueMg - PieceValue[MG][pt], VALUE_ZERO) / 20,
                                  std::max(QueenValueEg - PieceValue[EG][pt], VALUE_ZERO) / 20);

      // For antichess variants, use negative piece values
      if (   v->extinctionValue == VALUE_MATE
          && v->extinctionPieceTypes.find(ALL_PIECES) != v->extinctionPieceTypes.end())
          score = -make_score(mg_value(score) / 8, eg_value(score) / 8 / (1 + !pi->sliderCapture.size()));

      for (Square s = SQ_A1; s <= SQ_MAX; ++s)
      {
<<<<<<< HEAD
          File f = std::max(std::min(file_of(s), File(v->maxFile - file_of(s))), FILE_A);
          Rank r = rank_of(s);
          psq[ pc][ s] = score + (  pt == PAWN  ? PBonus[std::min(r, RANK_8)][std::min(file_of(s), FILE_H)]
                                  : pt == KING  ? KingBonus[std::min(r, RANK_8)][std::min(f, FILE_D)] * (1 + v->capturesToHand)
                                  : pt <= QUEEN ? Bonus[pc][std::min(r, RANK_8)][std::min(f, FILE_D)]
                                  : pt == HORSE ? Bonus[KNIGHT][std::min(r, RANK_8)][std::min(f, FILE_D)]
                                  : isSlider    ? make_score(5, 5) * (2 * f + std::max(std::min(r, Rank(v->maxRank - r)), RANK_1) - v->maxFile - 1)
                                  : isPawn      ? make_score(5, 5) * (2 * f - v->maxFile)
                                                : make_score(10, 10) * (1 + isSlowLeaper) * (f + std::max(std::min(r, Rank(v->maxRank - r)), RANK_1) - v->maxFile / 2));
          if (pt == SOLDIER && r < v->soldierPromotionRank)
              psq[pc][s] -= score * (v->soldierPromotionRank - r) / (4 + f);
          psq[~pc][rank_of(s) <= v->maxRank ? relative_square(BLACK, s, v->maxRank) : s] = -psq[pc][s];
=======
          File f = map_to_queenside(file_of(s));
          psq[ pc][ s] = score + (type_of(pc) == PAWN ? PBonus[rank_of(s)][file_of(s)]
                                                      : Bonus[pc][rank_of(s)][f]);
          psq[~pc][flip_rank(s)] = -psq[pc][s];
>>>>>>> 960d59d5
      }
      // pieces in pocket
      psq[ pc][SQ_NONE] = score + make_score(45, 10);
      psq[~pc][SQ_NONE] = -psq[pc][SQ_NONE];
  }
}

} // namespace PSQT<|MERGE_RESOLUTION|>--- conflicted
+++ resolved
@@ -178,7 +178,6 @@
 
       for (Square s = SQ_A1; s <= SQ_MAX; ++s)
       {
-<<<<<<< HEAD
           File f = std::max(std::min(file_of(s), File(v->maxFile - file_of(s))), FILE_A);
           Rank r = rank_of(s);
           psq[ pc][ s] = score + (  pt == PAWN  ? PBonus[std::min(r, RANK_8)][std::min(file_of(s), FILE_H)]
@@ -190,13 +189,7 @@
                                                 : make_score(10, 10) * (1 + isSlowLeaper) * (f + std::max(std::min(r, Rank(v->maxRank - r)), RANK_1) - v->maxFile / 2));
           if (pt == SOLDIER && r < v->soldierPromotionRank)
               psq[pc][s] -= score * (v->soldierPromotionRank - r) / (4 + f);
-          psq[~pc][rank_of(s) <= v->maxRank ? relative_square(BLACK, s, v->maxRank) : s] = -psq[pc][s];
-=======
-          File f = map_to_queenside(file_of(s));
-          psq[ pc][ s] = score + (type_of(pc) == PAWN ? PBonus[rank_of(s)][file_of(s)]
-                                                      : Bonus[pc][rank_of(s)][f]);
-          psq[~pc][flip_rank(s)] = -psq[pc][s];
->>>>>>> 960d59d5
+          psq[~pc][rank_of(s) <= v->maxRank ? flip_rank(s, v->maxRank) : s] = -psq[pc][s];
       }
       // pieces in pocket
       psq[ pc][SQ_NONE] = score + make_score(45, 10);
