--- conflicted
+++ resolved
@@ -29,65 +29,10 @@
 
 TimeManagement Time; // Our global time management object
 
-<<<<<<< HEAD
-namespace {
-
-  enum TimeType { OptimumTime, MaxTime };
-
-  constexpr int MoveHorizon   = 50;   // Plan time management at most this many moves ahead
-  constexpr double MaxRatio   = 7.3;  // When in trouble, we can step over reserved time with this ratio
-  constexpr double StealRatio = 0.34; // However we must not steal time from remaining moves over this ratio
-
-
-  // move_importance() is a skew-logistic function based on naive statistical
-  // analysis of "how many games are still undecided after n half-moves". Game
-  // is considered "undecided" as long as neither side has >275cp advantage.
-  // Data was extracted from the CCRL game database with some simple filtering criteria.
-
-  double move_importance(const Position& pos, int ply) {
-
-    constexpr double XScale = 6.85;
-    double XShift = (pos.max_rank() + 1) * (pos.max_file() + 1) / (1 + pos.must_capture()) + 0.5;
-    constexpr double Skew   = 0.171;
-
-    return pow((1 + exp((ply - XShift) / XScale)), -Skew) + DBL_MIN; // Ensure non-zero
-  }
-
-  template<TimeType T>
-  TimePoint remaining(const Position& pos, TimePoint myTime, int movesToGo, int ply, TimePoint slowMover) {
-
-    constexpr double TMaxRatio   = (T == OptimumTime ? 1.0 : MaxRatio);
-    constexpr double TStealRatio = (T == OptimumTime ? 0.0 : StealRatio);
-
-    double moveImportance = (move_importance(pos, ply) * slowMover) / 100.0;
-    double otherMovesImportance = 0.0;
-
-    for (int i = 1; i < movesToGo; ++i)
-        otherMovesImportance += move_importance(pos, ply + 2 * i);
-
-    double ratio1 = (TMaxRatio * moveImportance) / (TMaxRatio * moveImportance + otherMovesImportance);
-    double ratio2 = (moveImportance + TStealRatio * otherMovesImportance) / (moveImportance + otherMovesImportance);
-
-    return TimePoint(myTime * std::min(ratio1, ratio2)); // Intel C++ asks for an explicit cast
-  }
-
-} // namespace
-
-
-/// init() is called at the beginning of the search and calculates the allowed
-/// thinking time out of the time control and current game ply. We support four
-/// different kinds of time controls, passed in 'limits':
-///
-///  inc == 0 && movestogo == 0 means: x basetime  [sudden death!]
-///  inc == 0 && movestogo != 0 means: x moves in y minutes
-///  inc >  0 && movestogo == 0 means: x basetime + z increment
-///  inc >  0 && movestogo != 0 means: x moves in y minutes + z increment
-=======
 /// init() is called at the beginning of the search and calculates the bounds
 /// of time allowed for the current game ply.  We currently support:
 //      1) x basetime (+z increment)
 //      2) x moves in y seconds (+z increment)
->>>>>>> dd1adce7
 
 void TimeManagement::init(const Position& pos, Search::LimitsType& limits, Color us, int ply) {
 
@@ -124,25 +69,19 @@
   TimePoint timeLeft =  std::max(TimePoint(1),
       limits.time[us] + limits.inc[us] * (mtg - 1) - moveOverhead * (2 + mtg));
 
-<<<<<<< HEAD
-      // Adjust time management for four-player variants
-      if (pos.two_boards())
+  // Adjust time management for four-player variants
+  if (pos.two_boards())
+  {
+      if (Partner.partnerDead && Partner.opptime)
+          timeLeft -= Partner.opptime * 10;
+      else
       {
-          if (Partner.partnerDead && Partner.opptime)
-              hypMyTime -= Partner.opptime * 10;
-          else
-          {
-              hypMyTime = std::min(hypMyTime, 5000 + std::min(std::abs(limits.time[us] - Partner.opptime * 10), TimePoint(Partner.opptime * 10)));
-              if (Partner.fast || Partner.partnerDead)
-                  hypMyTime /= 4;
-          }
+          timeLeft = std::min(timeLeft, 5000 + std::min(std::abs(limits.time[us] - Partner.opptime * 10), TimePoint(Partner.opptime * 10)));
+          if (Partner.fast || Partner.partnerDead)
+              timeLeft /= 4;
       }
+  }
 
-      hypMyTime = std::max(hypMyTime, TimePoint(0));
-
-      TimePoint t1 = minThinkingTime + remaining<OptimumTime>(pos, hypMyTime, hypMTG, ply, slowMover);
-      TimePoint t2 = minThinkingTime + remaining<MaxTime    >(pos, hypMyTime, hypMTG, ply, slowMover);
-=======
   // A user may scale time usage by setting UCI option "Slow Mover"
   // Default is 100 and changing this value will probably lose elo.
   timeLeft = slowMover * timeLeft / 100;
@@ -156,7 +95,6 @@
                            0.2 * limits.time[us] / double(timeLeft));
       max_scale = 4 + std::min(36, ply) / 12.0;
   }
->>>>>>> dd1adce7
 
   // x moves in y seconds (+ z increment)
   else
