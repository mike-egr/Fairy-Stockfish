/*
  Stockfish, a UCI chess playing engine derived from Glaurung 2.1
  Copyright (C) 2004-2008 Tord Romstad (Glaurung author)
  Copyright (C) 2008-2015 Marco Costalba, Joona Kiiski, Tord Romstad
  Copyright (C) 2015-2020 Marco Costalba, Joona Kiiski, Gary Linscott, Tord Romstad

  Stockfish is free software: you can redistribute it and/or modify
  it under the terms of the GNU General Public License as published by
  the Free Software Foundation, either version 3 of the License, or
  (at your option) any later version.

  Stockfish is distributed in the hope that it will be useful,
  but WITHOUT ANY WARRANTY; without even the implied warranty of
  MERCHANTABILITY or FITNESS FOR A PARTICULAR PURPOSE.  See the
  GNU General Public License for more details.

  You should have received a copy of the GNU General Public License
  along with this program.  If not, see <http://www.gnu.org/licenses/>.
*/

#include <algorithm>
#include <cassert>
#include <cmath>
#include <cstring>   // For std::memset
#include <iostream>
#include <sstream>

#include "evaluate.h"
#include "misc.h"
#include "movegen.h"
#include "movepick.h"
#include "partner.h"
#include "position.h"
#include "search.h"
#include "thread.h"
#include "timeman.h"
#include "tt.h"
#include "uci.h"
#include "syzygy/tbprobe.h"

namespace Search {

  LimitsType Limits;
}

namespace Tablebases {

  int Cardinality;
  bool RootInTB;
  bool UseRule50;
  Depth ProbeDepth;
}

namespace TB = Tablebases;

using std::string;
using Eval::evaluate;
using namespace Search;

namespace {

  // Different node types, used as a template parameter
  enum NodeType { NonPV, PV };

  constexpr uint64_t TtHitAverageWindow     = 4096;
  constexpr uint64_t TtHitAverageResolution = 1024;

  // Razor and futility margins
  constexpr int RazorMargin = 531;
  Value futility_margin(Depth d, bool improving) {
    return Value(217 * (d - improving));
  }

  // Reductions lookup table, initialized at startup
  int Reductions[MAX_MOVES]; // [depth or moveNumber]

  Depth reduction(bool i, Depth d, int mn) {
    int r = Reductions[d] * Reductions[mn];
    return (r + 511) / 1024 + (!i && r > 1007);
  }

  constexpr int futility_move_count(bool improving, Depth depth) {
    return (4 + depth * depth) / (2 - improving);
  }

  // History and stats update bonus, based on depth
  int stat_bonus(Depth d) {
    return d > 15 ? -8 : 19 * d * d + 155 * d - 132;
  }

  // Add a small random component to draw evaluations to avoid 3fold-blindness
  Value value_draw(Thread* thisThread) {
    return VALUE_DRAW + Value(2 * (thisThread->nodes & 1) - 1);
  }

  // Skill structure is used to implement strength limit
  struct Skill {
    explicit Skill(int l) : level(l) {}
    bool enabled() const { return level < 20; }
    bool time_to_pick(Depth depth) const { return depth == 1 + std::max(level, 0); }
    Move pick_best(size_t multiPV);

    int level;
    Move best = MOVE_NONE;
  };

  // Breadcrumbs are used to mark nodes as being searched by a given thread
  struct Breadcrumb {
    std::atomic<Thread*> thread;
    std::atomic<Key> key;
  };
  std::array<Breadcrumb, 1024> breadcrumbs;

  // ThreadHolding structure keeps track of which thread left breadcrumbs at the given
  // node for potential reductions. A free node will be marked upon entering the moves
  // loop by the constructor, and unmarked upon leaving that loop by the destructor.
  struct ThreadHolding {
    explicit ThreadHolding(Thread* thisThread, Key posKey, int ply) {
       location = ply < 8 ? &breadcrumbs[posKey & (breadcrumbs.size() - 1)] : nullptr;
       otherThread = false;
       owning = false;
       if (location)
       {
          // See if another already marked this location, if not, mark it ourselves
          Thread* tmp = (*location).thread.load(std::memory_order_relaxed);
          if (tmp == nullptr)
          {
              (*location).thread.store(thisThread, std::memory_order_relaxed);
              (*location).key.store(posKey, std::memory_order_relaxed);
              owning = true;
          }
          else if (   tmp != thisThread
                   && (*location).key.load(std::memory_order_relaxed) == posKey)
              otherThread = true;
       }
    }

    ~ThreadHolding() {
       if (owning) // Free the marked location
           (*location).thread.store(nullptr, std::memory_order_relaxed);
    }

    bool marked() { return otherThread; }

    private:
    Breadcrumb* location;
    bool otherThread, owning;
  };

  template <NodeType NT>
  Value search(Position& pos, Stack* ss, Value alpha, Value beta, Depth depth, bool cutNode);

  template <NodeType NT>
  Value qsearch(Position& pos, Stack* ss, Value alpha, Value beta, Depth depth = 0);

  Value value_to_tt(Value v, int ply);
  Value value_from_tt(Value v, int ply, int r50c);
  void update_pv(Move* pv, Move move, Move* childPv);
  void update_continuation_histories(Stack* ss, Piece pc, Square to, int bonus);
  void update_quiet_stats(const Position& pos, Stack* ss, Move move, int bonus, int depth);
  void update_all_stats(const Position& pos, Stack* ss, Move bestMove, Value bestValue, Value beta, Square prevSq,
                        Move* quietsSearched, int quietCount, Move* capturesSearched, int captureCount, Depth depth);

  // perft() is our utility to verify move generation. All the leaf nodes up
  // to the given depth are generated and counted, and the sum is returned.
  template<bool Root>
  uint64_t perft(Position& pos, Depth depth) {

    StateInfo st;
    uint64_t cnt, nodes = 0;
    const bool leaf = (depth == 2);

    for (const auto& m : MoveList<LEGAL>(pos))
    {
        assert(pos.pseudo_legal(m));
        if (Root && depth <= 1)
            cnt = 1, nodes++;
        else
        {
            pos.do_move(m, st);
            cnt = leaf ? MoveList<LEGAL>(pos).size() : perft<false>(pos, depth - 1);
            nodes += cnt;
            pos.undo_move(m);
        }
        if (Root)
            sync_cout << UCI::move(pos, m) << ": " << cnt << sync_endl;
    }
    return nodes;
  }

} // namespace


/// Search::init() is called at startup to initialize various lookup tables

void Search::init() {

  for (int i = 1; i < MAX_MOVES; ++i)
      Reductions[i] = int((24.8 + std::log(Threads.size())) * std::log(i));
}


/// Search::clear() resets search state to its initial value

void Search::clear() {

  Threads.main()->wait_for_search_finished();

  Time.availableNodes = 0;
  TT.clear();
  Threads.clear();
  Tablebases::init(Options["SyzygyPath"]); // Free mapped files
}


/// MainThread::search() is started when the program receives the UCI 'go'
/// command. It searches from the root position and outputs the "bestmove".

void MainThread::search() {

  if (Limits.perft)
  {
      nodes = perft<true>(rootPos, Limits.perft);
      sync_cout << "\nNodes searched: " << nodes << "\n" << sync_endl;
      return;
  }

  Color us = rootPos.side_to_move();
  Time.init(rootPos, Limits, us, rootPos.game_ply());
  TT.new_search();

  if (rootMoves.empty() || (Options["Protocol"] == "xboard" && rootPos.is_optional_game_end()))
  {
      rootMoves.emplace_back(MOVE_NONE);
      Value variantResult;
      Value result =  rootPos.is_game_end(variantResult) ? variantResult
                    : rootPos.checkers()                 ? rootPos.checkmate_value()
                                                         : rootPos.stalemate_value();
      if (Options["Protocol"] == "xboard")
      {
          // rotate MOVE_NONE to front (for optional game end)
          std::rotate(rootMoves.rbegin(), rootMoves.rbegin() + 1, rootMoves.rend());
          sync_cout << (  result == VALUE_DRAW ? "1/2-1/2 {Draw}"
                        : (rootPos.side_to_move() == BLACK ? -result : result) == VALUE_MATE ? "1-0 {White wins}"
                        : "0-1 {Black wins}")
                    << sync_endl;
      }
      else
      sync_cout << "info depth 0 score "
                << UCI::value(result)
                << sync_endl;
  }
  else
  {
      Threads.start_searching(); // start non-main threads
      Thread::search();          // main thread start searching
  }

  if (rootPos.two_boards() && !Threads.abort && Options["Protocol"] == "xboard")
  {
      while (!Threads.stop && (Partner.sitRequested || Partner.weDead) && Time.elapsed() < Limits.time[us] - 1000)
      {}
  }

  // When we reach the maximum depth, we can arrive here without a raise of
  // Threads.stop. However, if we are pondering or in an infinite search,
  // the UCI protocol states that we shouldn't print the best move before the
  // GUI sends a "stop" or "ponderhit" command. We therefore simply wait here
  // until the GUI sends one of those commands.

  while (!Threads.stop && (ponder || Limits.infinite))
  {} // Busy wait for a stop or a ponder reset

  // Stop the threads if not already stopped (also raise the stop if
  // "ponderhit" just reset Threads.ponder).
  Threads.stop = true;

  // Wait until all threads have finished
  Threads.wait_for_search_finished();

  // When playing in 'nodes as time' mode, subtract the searched nodes from
  // the available ones before exiting.
  if (Limits.npmsec)
      Time.availableNodes += Limits.inc[us] - Threads.nodes_searched();

  bestThread = this;

  if (int(Options["MultiPV"]) == 1 &&
      !Limits.depth &&
      !(Skill(Options["Skill Level"]).enabled() || int(Options["UCI_LimitStrength"])) &&
      rootMoves[0].pv[0] != MOVE_NONE)
      bestThread = Threads.get_best_thread();

  bestPreviousScore = bestThread->rootMoves[0].score;

  // Send again PV info if we have a new best thread
  if (bestThread != this)
      sync_cout << UCI::pv(bestThread->rootPos, bestThread->completedDepth, -VALUE_INFINITE, VALUE_INFINITE) << sync_endl;

  if (Options["Protocol"] == "xboard")
  {
      // Send move only when not in analyze mode and not at game end
      if (!Options["UCI_AnalyseMode"] && rootMoves[0].pv[0] != MOVE_NONE && !Threads.abort.exchange(true))
          sync_cout << "move " << UCI::move(rootPos, bestThread->rootMoves[0].pv[0]) << sync_endl;
      return;
  }

  sync_cout << "bestmove " << UCI::move(rootPos, bestThread->rootMoves[0].pv[0]);

  if (bestThread->rootMoves[0].pv.size() > 1 || bestThread->rootMoves[0].extract_ponder_from_tt(rootPos))
      std::cout << " ponder " << UCI::move(rootPos, bestThread->rootMoves[0].pv[1]);

  std::cout << sync_endl;
}


/// Thread::search() is the main iterative deepening loop. It calls search()
/// repeatedly with increasing depth until the allocated thinking time has been
/// consumed, the user stops the search, or the maximum search depth is reached.

void Thread::search() {

  // To allow access to (ss-7) up to (ss+2), the stack must be oversized.
  // The former is needed to allow update_continuation_histories(ss-1, ...),
  // which accesses its argument at ss-6, also near the root.
  // The latter is needed for statScores and killer initialization.
  Stack stack[MAX_PLY+10], *ss = stack+7;
  Move  pv[MAX_PLY+1];
  Value bestValue, alpha, beta, delta;
  Move  lastBestMove = MOVE_NONE;
  Depth lastBestMoveDepth = 0;
  MainThread* mainThread = (this == Threads.main() ? Threads.main() : nullptr);
  double timeReduction = 1, totBestMoveChanges = 0;
  Color us = rootPos.side_to_move();
  int iterIdx = 0;

  std::memset(ss-7, 0, 10 * sizeof(Stack));
  for (int i = 7; i > 0; i--)
      (ss-i)->continuationHistory = &this->continuationHistory[0][0][NO_PIECE][0]; // Use as a sentinel

  ss->pv = pv;

  bestValue = delta = alpha = -VALUE_INFINITE;
  beta = VALUE_INFINITE;

  if (mainThread)
  {
      if (mainThread->bestPreviousScore == VALUE_INFINITE)
          for (int i = 0; i < 4; ++i)
              mainThread->iterValue[i] = VALUE_ZERO;
      else
          for (int i = 0; i < 4; ++i)
              mainThread->iterValue[i] = mainThread->bestPreviousScore;
  }

  std::copy(&lowPlyHistory[2][0], &lowPlyHistory.back().back() + 1, &lowPlyHistory[0][0]);
  std::fill(&lowPlyHistory[MAX_LPH - 2][0], &lowPlyHistory.back().back() + 1, 0);

  size_t multiPV = size_t(Options["MultiPV"]);

  // Pick integer skill levels, but non-deterministically round up or down
  // such that the average integer skill corresponds to the input floating point one.
  // UCI_Elo is converted to a suitable fractional skill level, using anchoring
  // to CCRL Elo (goldfish 1.13 = 2000) and a fit through Ordo derived Elo
  // for match (TC 60+0.6) results spanning a wide range of k values.
  PRNG rng(now());
  double floatLevel = Options["UCI_LimitStrength"] ?
                      Utility::clamp(std::pow((Options["UCI_Elo"] - 1346.6) / 143.4, 1 / 0.806), 0.0, 20.0) :
                        double(Options["Skill Level"]);
  int intLevel = int(floatLevel) +
                 ((floatLevel - int(floatLevel)) * 1024 > rng.rand<unsigned>() % 1024  ? 1 : 0);
  Skill skill(intLevel);

  // When playing with strength handicap enable MultiPV search that we will
  // use behind the scenes to retrieve a set of possible moves.
  if (skill.enabled())
      multiPV = std::max(multiPV, (size_t)4);

  multiPV = std::min(multiPV, rootMoves.size());
  ttHitAverage = TtHitAverageWindow * TtHitAverageResolution / 2;

  int ct = int(Options["Contempt"]) * PawnValueEg / 100; // From centipawns

  // In analysis mode, adjust contempt in accordance with user preference
  if (Limits.infinite || Options["UCI_AnalyseMode"])
      ct =  Options["Analysis Contempt"] == "Off"  ? 0
          : Options["Analysis Contempt"] == "Both" ? ct
          : Options["Analysis Contempt"] == "White" && us == BLACK ? -ct
          : Options["Analysis Contempt"] == "Black" && us == WHITE ? -ct
          : ct;

  // Evaluation score is from the white point of view
  contempt = (us == WHITE ?  make_score(ct, ct / 2)
                          : -make_score(ct, ct / 2));

  int searchAgainCounter = 0;

  // Iterative deepening loop until requested to stop or the target depth is reached
  while (   ++rootDepth < MAX_PLY
         && !Threads.stop
         && !(Limits.depth && mainThread && rootDepth > Limits.depth))
  {
      // Age out PV variability metric
      if (mainThread)
          totBestMoveChanges /= 2;

      // Save the last iteration's scores before first PV line is searched and
      // all the move scores except the (new) PV are set to -VALUE_INFINITE.
      for (RootMove& rm : rootMoves)
          rm.previousScore = rm.score;

      size_t pvFirst = 0;
      pvLast = 0;

      if (!Threads.increaseDepth)
         searchAgainCounter++;

      // MultiPV loop. We perform a full root search for each PV line
      for (pvIdx = 0; pvIdx < multiPV && !Threads.stop; ++pvIdx)
      {
          if (pvIdx == pvLast)
          {
              pvFirst = pvLast;
              for (pvLast++; pvLast < rootMoves.size(); pvLast++)
                  if (rootMoves[pvLast].tbRank != rootMoves[pvFirst].tbRank)
                      break;
          }

          // Reset UCI info selDepth for each depth and each PV line
          selDepth = 0;

          // Reset aspiration window starting size
          if (rootDepth >= 4)
          {
              Value prev = rootMoves[pvIdx].previousScore;
              delta = Value(21 * (1 + rootPos.captures_to_hand()));
              alpha = std::max(prev - delta,-VALUE_INFINITE);
              beta  = std::min(prev + delta, VALUE_INFINITE);

              // Adjust contempt based on root move's previousScore (dynamic contempt)
              int dct = ct + (102 - ct / 2) * prev / (abs(prev) + 157);

              contempt = (us == WHITE ?  make_score(dct, dct / 2)
                                      : -make_score(dct, dct / 2));
          }

          // Start with a small aspiration window and, in the case of a fail
          // high/low, re-search with a bigger window until we don't fail
          // high/low anymore.
          int failedHighCnt = 0;
          while (true)
          {
              Depth adjustedDepth = std::max(1, rootDepth - failedHighCnt - searchAgainCounter);
              bestValue = ::search<PV>(rootPos, ss, alpha, beta, adjustedDepth, false);

              // Bring the best move to the front. It is critical that sorting
              // is done with a stable algorithm because all the values but the
              // first and eventually the new best one are set to -VALUE_INFINITE
              // and we want to keep the same order for all the moves except the
              // new PV that goes to the front. Note that in case of MultiPV
              // search the already searched PV lines are preserved.
              std::stable_sort(rootMoves.begin() + pvIdx, rootMoves.begin() + pvLast);

              // If search has been stopped, we break immediately. Sorting is
              // safe because RootMoves is still valid, although it refers to
              // the previous iteration.
              if (Threads.stop)
                  break;

              // When failing high/low give some update (without cluttering
              // the UI) before a re-search.
              if (   mainThread
                  && multiPV == 1
                  && (bestValue <= alpha || bestValue >= beta)
                  && Time.elapsed() > 3000)
                  sync_cout << UCI::pv(rootPos, rootDepth, alpha, beta) << sync_endl;

              // In case of failing low/high increase aspiration window and
              // re-search, otherwise exit the loop.
              if (bestValue <= alpha)
              {
                  beta = (alpha + beta) / 2;
                  alpha = std::max(bestValue - delta, -VALUE_INFINITE);

                  failedHighCnt = 0;
                  if (mainThread)
                      mainThread->stopOnPonderhit = false;
              }
              else if (bestValue >= beta)
              {
                  beta = std::min(bestValue + delta, VALUE_INFINITE);
                  ++failedHighCnt;
              }
              else
              {
                  ++rootMoves[pvIdx].bestMoveCount;
                  break;
              }

              delta += delta / 4 + 5;

              assert(alpha >= -VALUE_INFINITE && beta <= VALUE_INFINITE);
          }

          // Sort the PV lines searched so far and update the GUI
          std::stable_sort(rootMoves.begin() + pvFirst, rootMoves.begin() + pvIdx + 1);

          if (    mainThread
              && (Threads.stop || pvIdx + 1 == multiPV || Time.elapsed() > 3000))
              sync_cout << UCI::pv(rootPos, rootDepth, alpha, beta) << sync_endl;
      }

      if (!Threads.stop)
          completedDepth = rootDepth;

      if (rootMoves[0].pv[0] != lastBestMove) {
         lastBestMove = rootMoves[0].pv[0];
         lastBestMoveDepth = rootDepth;
      }

      // Have we found a "mate in x"?
      if (   Limits.mate
          && bestValue >= VALUE_MATE_IN_MAX_PLY
          && VALUE_MATE - bestValue <= 2 * Limits.mate)
          Threads.stop = true;

      if (!mainThread)
          continue;

      // If skill level is enabled and time is up, pick a sub-optimal best move
      if (skill.enabled() && skill.time_to_pick(rootDepth))
          skill.pick_best(multiPV);

      // Do we have time for the next iteration? Can we stop searching now?
      if (    Limits.use_time_management()
          && !Threads.stop
          && !mainThread->stopOnPonderhit)
      {
          double fallingEval = (332 + 6 * (mainThread->bestPreviousScore - bestValue)
                                    + 6 * (mainThread->iterValue[iterIdx] - bestValue)) / 704.0;
          fallingEval = Utility::clamp(fallingEval, 0.5, 1.5);

          // If the bestMove is stable over several iterations, reduce time accordingly
          timeReduction = lastBestMoveDepth + 9 < completedDepth ? 1.94 : 0.91;
          double reduction = (1.41 + mainThread->previousTimeReduction) / (2.27 * timeReduction);

          // Use part of the gained time from a previous stable move for the current move
          for (Thread* th : Threads)
          {
              totBestMoveChanges += th->bestMoveChanges;
              th->bestMoveChanges = 0;
          }
          double bestMoveInstability = 1 + totBestMoveChanges / Threads.size();

          double totalTime = rootMoves.size() == 1 ? 0 :
                             Time.optimum() * fallingEval * reduction * bestMoveInstability;

          if (completedDepth >= 8 && rootPos.two_boards() && Options["Protocol"] == "xboard")
          {
              if (Limits.time[us])
                  Partner.ptell<FAIRY>("time " + std::to_string((Limits.time[us] - Time.elapsed()) / 10));
              if (Limits.time[~us])
                  Partner.ptell<FAIRY>("otim " + std::to_string(Limits.time[~us] / 10));
              if (!Partner.weDead && bestValue <= VALUE_MATED_IN_MAX_PLY)
              {
                  Partner.ptell("dead");
                  Partner.weDead = true;
              }
              else if (Partner.weDead && bestValue > VALUE_MATED_IN_MAX_PLY)
              {
                  Partner.ptell("x");
                  Partner.weDead = false;
              }
              else if (!Partner.weWin && bestValue >= VALUE_MATE_IN_MAX_PLY && Limits.time[~us] < Partner.time * 10)
              {
                  Partner.ptell("sit");
                  Partner.weWin = true;
              }
              else if (Partner.weWin && (bestValue < VALUE_MATE_IN_MAX_PLY || Limits.time[~us] > Partner.time * 10))
              {
                  Partner.ptell("x");
                  Partner.weWin = false;
              }
          }

          // Stop the search if we have exceeded the totalTime, at least 1ms search.
          if (Time.elapsed() > totalTime)
          {
              // If we are allowed to ponder do not stop the search now but
              // keep pondering until the GUI sends "ponderhit" or "stop".
              if (mainThread->ponder)
                  mainThread->stopOnPonderhit = true;
              else if (!(rootPos.two_boards() && (Partner.sitRequested || Partner.weDead)))
                  Threads.stop = true;
          }
          else if (   Threads.increaseDepth
                   && !mainThread->ponder
                   && Time.elapsed() > totalTime * 0.6)
                   Threads.increaseDepth = false;
          else
                   Threads.increaseDepth = true;
      }

      mainThread->iterValue[iterIdx] = bestValue;
      iterIdx = (iterIdx + 1) & 3;
  }

  if (!mainThread)
      return;

  mainThread->previousTimeReduction = timeReduction;

  // If skill level is enabled, swap best PV line with the sub-optimal one
  if (skill.enabled())
      std::swap(rootMoves[0], *std::find(rootMoves.begin(), rootMoves.end(),
                skill.best ? skill.best : skill.pick_best(multiPV)));
}


namespace {

  // search<>() is the main search function for both PV and non-PV nodes

  template <NodeType NT>
  Value search(Position& pos, Stack* ss, Value alpha, Value beta, Depth depth, bool cutNode) {

    constexpr bool PvNode = NT == PV;
    const bool rootNode = PvNode && ss->ply == 0;

    // Check if we have an upcoming move which draws by repetition, or
    // if the opponent had an alternative move earlier to this position.
    if (   pos.rule50_count() >= 3
        && alpha < VALUE_DRAW
        && !rootNode
        && pos.has_game_cycle(ss->ply))
    {
        alpha = value_draw(pos.this_thread());
        if (alpha >= beta)
            return alpha;
    }

    // Dive into quiescence search when the depth reaches zero
    if (depth <= 0)
        return qsearch<NT>(pos, ss, alpha, beta);

    assert(-VALUE_INFINITE <= alpha && alpha < beta && beta <= VALUE_INFINITE);
    assert(PvNode || (alpha == beta - 1));
    assert(0 < depth && depth < MAX_PLY);
    assert(!(PvNode && cutNode));

    Move pv[MAX_PLY+1], capturesSearched[32], quietsSearched[64];
    StateInfo st;
    TTEntry* tte;
    Key posKey;
    Move ttMove, move, excludedMove, bestMove;
    Depth extension, newDepth;
    Value bestValue, value, ttValue, eval, maxValue;
    bool ttHit, ttPv, formerPv, givesCheck, improving, didLMR, priorCapture;
    bool captureOrPromotion, doFullDepthSearch, moveCountPruning,
         ttCapture, singularQuietLMR;
    Piece movedPiece;
    int moveCount, captureCount, quietCount;

    // Step 1. Initialize node
    Thread* thisThread = pos.this_thread();
    ss->inCheck = pos.checkers();
    priorCapture = pos.captured_piece();
    Color us = pos.side_to_move();
    moveCount = captureCount = quietCount = ss->moveCount = 0;
    bestValue = -VALUE_INFINITE;
    maxValue = VALUE_INFINITE;

    // Check for the available remaining time
    if (thisThread == Threads.main())
        static_cast<MainThread*>(thisThread)->check_time();

    // Used to send selDepth info to GUI (selDepth counts from 1, ply from 0)
    if (PvNode && thisThread->selDepth < ss->ply + 1)
        thisThread->selDepth = ss->ply + 1;

    if (!rootNode)
    {
        Value variantResult;
        if (pos.is_game_end(variantResult, ss->ply))
            return variantResult;

        // Step 2. Check for aborted search and immediate draw
        if (   Threads.stop.load(std::memory_order_relaxed)
            || ss->ply >= MAX_PLY)
            return (ss->ply >= MAX_PLY && !ss->inCheck) ? evaluate(pos)
                                                    : value_draw(pos.this_thread());

        // Step 3. Mate distance pruning. Even if we mate at the next move our score
        // would be at best mate_in(ss->ply+1), but if alpha is already bigger because
        // a shorter mate was found upward in the tree then there is no need to search
        // because we will never beat the current alpha. Same logic but with reversed
        // signs applies also in the opposite condition of being mated instead of giving
        // mate. In this case return a fail-high score.
        alpha = std::max(mated_in(ss->ply), alpha);
        beta = std::min(mate_in(ss->ply+1), beta);
        if (alpha >= beta)
            return alpha;
    }

    assert(0 <= ss->ply && ss->ply < MAX_PLY);

    (ss+1)->ply = ss->ply + 1;
    (ss+1)->excludedMove = bestMove = MOVE_NONE;
    (ss+2)->killers[0] = (ss+2)->killers[1] = MOVE_NONE;
    Square prevSq = to_sq((ss-1)->currentMove);

    // Initialize statScore to zero for the grandchildren of the current position.
    // So statScore is shared between all grandchildren and only the first grandchild
    // starts with statScore = 0. Later grandchildren start with the last calculated
    // statScore of the previous grandchild. This influences the reduction rules in
    // LMR which are based on the statScore of parent position.
    if (rootNode)
        (ss+4)->statScore = 0;
    else
        (ss+2)->statScore = 0;

    // Step 4. Transposition table lookup. We don't want the score of a partial
    // search to overwrite a previous full search TT value, so we use a different
    // position key in case of an excluded move.
    excludedMove = ss->excludedMove;
    posKey = pos.key() ^ (Key(excludedMove) << 16); // Isn't a very good hash
    tte = TT.probe(posKey, ttHit);
    ttValue = ttHit ? value_from_tt(tte->value(), ss->ply, pos.rule50_count()) : VALUE_NONE;
    ttMove =  rootNode ? thisThread->rootMoves[thisThread->pvIdx].pv[0]
            : ttHit    ? tte->move() : MOVE_NONE;
    ttPv = PvNode || (ttHit && tte->is_pv());
    formerPv = ttPv && !PvNode;

    if (ttPv && depth > 12 && ss->ply - 1 < MAX_LPH && !pos.captured_piece() && is_ok((ss-1)->currentMove))
        thisThread->lowPlyHistory[ss->ply - 1][from_to((ss-1)->currentMove)] << stat_bonus(depth - 5);

    // thisThread->ttHitAverage can be used to approximate the running average of ttHit
    thisThread->ttHitAverage =   (TtHitAverageWindow - 1) * thisThread->ttHitAverage / TtHitAverageWindow
                                + TtHitAverageResolution * ttHit;

    // At non-PV nodes we check for an early TT cutoff
    if (  !PvNode
        && ttHit
        && tte->depth() >= depth
        && ttValue != VALUE_NONE // Possible in case of TT access race
        && (ttValue >= beta ? (tte->bound() & BOUND_LOWER)
                            : (tte->bound() & BOUND_UPPER)))
    {
        // If ttMove is quiet, update move sorting heuristics on TT hit
        if (ttMove)
        {
            if (ttValue >= beta)
            {
                if (!pos.capture_or_promotion(ttMove))
                    update_quiet_stats(pos, ss, ttMove, stat_bonus(depth), depth);

                // Extra penalty for early quiet moves of the previous ply
                if ((ss-1)->moveCount <= 2 && !priorCapture)
                    update_continuation_histories(ss-1, pos.piece_on(prevSq), prevSq, -stat_bonus(depth + 1));
            }
            // Penalty for a quiet ttMove that fails low
            else if (!pos.capture_or_promotion(ttMove))
            {
                int penalty = -stat_bonus(depth);
                thisThread->mainHistory[us][from_to(ttMove)] << penalty;
                update_continuation_histories(ss, pos.moved_piece(ttMove), to_sq(ttMove), penalty);
            }
        }

        if (pos.rule50_count() < 90)
            return ttValue;
    }

    // Step 5. Tablebases probe
    if (!rootNode && TB::Cardinality)
    {
        int piecesCount = pos.count<ALL_PIECES>();

        if (    piecesCount <= TB::Cardinality
            && (piecesCount <  TB::Cardinality || depth >= TB::ProbeDepth)
            &&  pos.rule50_count() == 0
            &&  Options["UCI_Variant"] == "chess"
            && !pos.can_castle(ANY_CASTLING))
        {
            TB::ProbeState err;
            TB::WDLScore wdl = Tablebases::probe_wdl(pos, &err);

            // Force check of time on the next occasion
            if (thisThread == Threads.main())
                static_cast<MainThread*>(thisThread)->callsCnt = 0;

            if (err != TB::ProbeState::FAIL)
            {
                thisThread->tbHits.fetch_add(1, std::memory_order_relaxed);

                int drawScore = TB::UseRule50 ? 1 : 0;

                // use the range VALUE_MATE_IN_MAX_PLY to VALUE_TB_WIN_IN_MAX_PLY to score
                value =  wdl < -drawScore ? VALUE_MATED_IN_MAX_PLY + ss->ply + 1
                       : wdl >  drawScore ? VALUE_MATE_IN_MAX_PLY - ss->ply - 1
                                          : VALUE_DRAW + 2 * wdl * drawScore;

                Bound b =  wdl < -drawScore ? BOUND_UPPER
                         : wdl >  drawScore ? BOUND_LOWER : BOUND_EXACT;

                if (    b == BOUND_EXACT
                    || (b == BOUND_LOWER ? value >= beta : value <= alpha))
                {
                    tte->save(posKey, value_to_tt(value, ss->ply), ttPv, b,
                              std::min(MAX_PLY - 1, depth + 6),
                              MOVE_NONE, VALUE_NONE);

                    return value;
                }

                if (PvNode)
                {
                    if (b == BOUND_LOWER)
                        bestValue = value, alpha = std::max(alpha, bestValue);
                    else
                        maxValue = value;
                }
            }
        }
    }

    CapturePieceToHistory& captureHistory = thisThread->captureHistory;

    // Step 6. Static evaluation of the position
    if (ss->inCheck)
    {
        ss->staticEval = eval = VALUE_NONE;
        improving = false;
        goto moves_loop;  // Skip early pruning when in check
    }
    else if (ttHit)
    {
        // Never assume anything about values stored in TT
        ss->staticEval = eval = tte->eval();
        if (eval == VALUE_NONE)
            ss->staticEval = eval = evaluate(pos);

        if (eval == VALUE_DRAW)
            eval = value_draw(thisThread);

        // Can ttValue be used as a better position evaluation?
        if (    ttValue != VALUE_NONE
            && (tte->bound() & (ttValue > eval ? BOUND_LOWER : BOUND_UPPER)))
            eval = ttValue;
    }
    else
    {
        if ((ss-1)->currentMove != MOVE_NULL)
        {
            int bonus = -(ss-1)->statScore / 512;

            ss->staticEval = eval = evaluate(pos) + bonus;
        }
        else
            ss->staticEval = eval = -(ss-1)->staticEval + 2 * Eval::tempo_value(pos);

        tte->save(posKey, VALUE_NONE, ttPv, BOUND_NONE, DEPTH_NONE, MOVE_NONE, eval);
    }

    // Step 7. Razoring (~1 Elo)
    if (   !rootNode // The required rootNode PV handling is not available in qsearch
        &&  depth == 1
        && !pos.must_capture()
        && !pos.capture_the_flag_piece()
        && !pos.check_counting()
        &&  eval <= alpha - RazorMargin)
        return qsearch<NT>(pos, ss, alpha, beta);

    improving =  (ss-2)->staticEval == VALUE_NONE ? (ss->staticEval > (ss-4)->staticEval
              || (ss-4)->staticEval == VALUE_NONE) : ss->staticEval > (ss-2)->staticEval;

    // Skip early pruning in case of mandatory capture
    if (pos.must_capture() && MoveList<CAPTURES>(pos).size())
        goto moves_loop;

    // Step 8. Futility pruning: child node (~50 Elo)
    if (   !PvNode
        &&  depth < 6
        && !(   pos.extinction_value() == -VALUE_MATE
             && pos.extinction_piece_types().find(ALL_PIECES) == pos.extinction_piece_types().end())
        && !(pos.capture_the_flag_piece() && !pos.checking_permitted())
        &&  eval - futility_margin(depth, improving) * (1 + pos.check_counting() + 2 * pos.must_capture()) >= beta
        &&  eval < VALUE_KNOWN_WIN) // Do not return unproven wins
        return eval;

    // Step 9. Null move search with verification search (~40 Elo)
    if (   !PvNode
        && (ss-1)->currentMove != MOVE_NULL
        && (ss-1)->statScore < 23397
        &&  eval >= beta
        &&  eval >= ss->staticEval
        &&  ss->staticEval >= beta - 32 * depth - 30 * improving + 120 * ttPv + 292
        && !excludedMove
        &&  pos.non_pawn_material(us)
        &&  pos.count<ALL_PIECES>(~us) != pos.count<PAWN>(~us)
        && !pos.flip_enclosed_pieces()
        && (ss->ply >= thisThread->nmpMinPly || us != thisThread->nmpColor))
    {
        assert(eval - beta >= 0);

        // Null move dynamic reduction based on depth and value
        Depth R = (854 - 150 * !pos.checking_permitted() + 68 * depth) / 258 + std::min(int(eval - beta) / 192, 3);

        ss->currentMove = MOVE_NULL;
        ss->continuationHistory = &thisThread->continuationHistory[0][0][NO_PIECE][0];

        pos.do_null_move(st);

        Value nullValue = -search<NonPV>(pos, ss+1, -beta, -beta+1, depth-R, !cutNode);

        pos.undo_null_move();

        if (nullValue >= beta)
        {
            // Do not return unproven mate or TB scores
            if (nullValue >= VALUE_TB_WIN_IN_MAX_PLY)
                nullValue = beta;

            if (thisThread->nmpMinPly || (abs(beta) < VALUE_KNOWN_WIN && depth < 13))
                return nullValue;

            assert(!thisThread->nmpMinPly); // Recursive verification is not allowed

            // Do verification search at high depths, with null move pruning disabled
            // for us, until ply exceeds nmpMinPly.
            thisThread->nmpMinPly = ss->ply + 3 * (depth-R) / 4;
            thisThread->nmpColor = us;

            Value v = search<NonPV>(pos, ss, beta-1, beta, depth-R, false);

            thisThread->nmpMinPly = 0;

            if (v >= beta)
                return nullValue;
        }
    }

    // Step 10. ProbCut (~10 Elo)
    // If we have a good enough capture and a reduced search returns a value
    // much above beta, we can (almost) safely prune the previous move.
    if (   !PvNode
        &&  depth >= 5
        &&  abs(beta) < VALUE_TB_WIN_IN_MAX_PLY)
    {
        Value raisedBeta = beta + (189 + 20 * !!pos.capture_the_flag_piece()) * (1 + pos.check_counting() + (pos.extinction_value() != VALUE_NONE)) - 45 * improving;
        assert(raisedBeta < VALUE_INFINITE);
        MovePicker mp(pos, ttMove, raisedBeta - ss->staticEval, &captureHistory);
        int probCutCount = 0;

        while (   (move = mp.next_move()) != MOVE_NONE
               && probCutCount < 2 + 2 * cutNode
               && !(   move == ttMove
                    && tte->depth() >= depth - 4
                    && ttValue < raisedBeta))
            if (move != excludedMove && pos.legal(move))
            {
                assert(pos.capture_or_promotion(move));
                assert(depth >= 5);

                captureOrPromotion = true;
                probCutCount++;

                ss->currentMove = move;
                ss->continuationHistory = &thisThread->continuationHistory[ss->inCheck]
                                                                          [captureOrPromotion]
                                                                          [history_slot(pos.moved_piece(move))]
                                                                          [to_sq(move)];

                pos.do_move(move, st);

                // Perform a preliminary qsearch to verify that the move holds
                value = -qsearch<NonPV>(pos, ss+1, -raisedBeta, -raisedBeta+1);

                // If the qsearch held, perform the regular search
                if (value >= raisedBeta)
                    value = -search<NonPV>(pos, ss+1, -raisedBeta, -raisedBeta+1, depth - 4, !cutNode);

                pos.undo_move(move);

                if (value >= raisedBeta)
                    return value;
            }
    }

    // Step 11. Internal iterative deepening (~1 Elo)
    if (depth >= (7 - 2 * pos.captures_to_hand()) && !ttMove)
    {
        search<NT>(pos, ss, alpha, beta, depth - (7 - 2 * pos.captures_to_hand()), cutNode);

        tte = TT.probe(posKey, ttHit);
        ttValue = ttHit ? value_from_tt(tte->value(), ss->ply, pos.rule50_count()) : VALUE_NONE;
        ttMove = ttHit ? tte->move() : MOVE_NONE;
    }

moves_loop: // When in check, search starts from here

    const PieceToHistory* contHist[] = { (ss-1)->continuationHistory, (ss-2)->continuationHistory,
                                          nullptr                   , (ss-4)->continuationHistory,
                                          nullptr                   , (ss-6)->continuationHistory };

    Move countermove = thisThread->counterMoves[pos.piece_on(prevSq)][prevSq];

    MovePicker mp(pos, ttMove, depth, &thisThread->mainHistory,
                                      &thisThread->lowPlyHistory,
                                      &captureHistory,
                                      contHist,
                                      countermove,
                                      ss->killers,
                                      ss->ply);

    value = bestValue;
    singularQuietLMR = moveCountPruning = false;
    ttCapture = ttMove && pos.capture_or_promotion(ttMove);

    // Mark this node as being searched
    ThreadHolding th(thisThread, posKey, ss->ply);

    // Step 12. Loop through all pseudo-legal moves until no moves remain
    // or a beta cutoff occurs.
    while ((move = mp.next_move(moveCountPruning)) != MOVE_NONE)
    {
      assert(is_ok(move));

      if (move == excludedMove)
          continue;

      // At root obey the "searchmoves" option and skip moves not listed in Root
      // Move List. As a consequence any illegal move is also skipped. In MultiPV
      // mode we also skip PV moves which have been already searched and those
      // of lower "TB rank" if we are in a TB root position.
      if (rootNode && !std::count(thisThread->rootMoves.begin() + thisThread->pvIdx,
                                  thisThread->rootMoves.begin() + thisThread->pvLast, move))
          continue;

      ss->moveCount = ++moveCount;

      if (rootNode && thisThread == Threads.main() && Time.elapsed() > 3000 && Options["Protocol"] != "xboard")
          sync_cout << "info depth " << depth
                    << " currmove " << UCI::move(pos, move)
                    << " currmovenumber " << moveCount + thisThread->pvIdx << sync_endl;
      if (PvNode)
          (ss+1)->pv = nullptr;

      extension = 0;
      captureOrPromotion = pos.capture_or_promotion(move);
      movedPiece = pos.moved_piece(move);
      givesCheck = pos.gives_check(move);

      // Calculate new depth for this move
      newDepth = depth - 1;

      // Step 13. Pruning at shallow depth (~200 Elo)
      if (  !rootNode
          && (pos.non_pawn_material(us) || pos.count<ALL_PIECES>(us) == pos.count<PAWN>(us))
          && bestValue > VALUE_TB_LOSS_IN_MAX_PLY)
      {
          // Skip quiet moves if movecount exceeds our FutilityMoveCount threshold
          moveCountPruning = moveCount >= futility_move_count(improving, depth)
                            || (pos.must_capture() && (moveCountPruning || (pos.capture(move) && pos.legal(move))));

          // Reduced depth of the next LMR search
          int lmrDepth = std::max(newDepth - reduction(improving, depth, moveCount), 0);

          if (   !captureOrPromotion
              && !givesCheck
              && !(pos.must_capture() && pos.attackers_to(to_sq(move), ~us)))
          {
              // Countermoves based pruning (~20 Elo)
              if (   lmrDepth < 4 + ((ss-1)->statScore > 0 || (ss-1)->moveCount == 1)
                  && (*contHist[0])[history_slot(movedPiece)][to_sq(move)] < CounterMovePruneThreshold
                  && (*contHist[1])[history_slot(movedPiece)][to_sq(move)] < CounterMovePruneThreshold)
                  continue;

              // Futility pruning: parent node (~5 Elo)
              if (   lmrDepth < 6
                  && !ss->inCheck
<<<<<<< HEAD
                  && !(   pos.extinction_value() == -VALUE_MATE
                       && pos.extinction_piece_types().find(ALL_PIECES) == pos.extinction_piece_types().end())
                  && ss->staticEval + (235 + 172 * lmrDepth) * (1 + pos.check_counting()) <= alpha
                  &&  (*contHist[0])[history_slot(movedPiece)][to_sq(move)]
                    + (*contHist[1])[history_slot(movedPiece)][to_sq(move)]
                    + (*contHist[3])[history_slot(movedPiece)][to_sq(move)] < 27400)
=======
                  && ss->staticEval + 235 + 172 * lmrDepth <= alpha
                  &&  (*contHist[0])[movedPiece][to_sq(move)]
                    + (*contHist[1])[movedPiece][to_sq(move)]
                    + (*contHist[3])[movedPiece][to_sq(move)]
                    + (*contHist[5])[movedPiece][to_sq(move)] / 2 < 31400)
>>>>>>> 4d657618
                  continue;

              // Prune moves with negative SEE (~20 Elo)
              if (!pos.see_ge(move, Value(-(32 - std::min(lmrDepth, 18) + 10 * !!pos.capture_the_flag_piece()) * lmrDepth * lmrDepth)))
                  continue;
          }
          else if (!pos.must_capture())
          {
              // Capture history based pruning when the move doesn't give check
              if (   !givesCheck
                  && lmrDepth < 1
                  && captureHistory[movedPiece][to_sq(move)][type_of(pos.piece_on(to_sq(move)))] < 0)
                  continue;

              // Futility pruning for captures
              if (   !givesCheck
                  && lmrDepth < 6
                  && !(PvNode && abs(bestValue) < 2)
                  && !ss->inCheck
                  && ss->staticEval + 270 + 384 * lmrDepth + PieceValue[MG][type_of(pos.piece_on(to_sq(move)))] <= alpha)
                  continue;

              // See based pruning
              if (!pos.see_ge(move, Value(-194 - 120 * pos.captures_to_hand()) * depth)) // (~25 Elo)
                  continue;
          }
      }

      // Step 14. Extensions (~75 Elo)

      // Singular extension search (~70 Elo). If all moves but one fail low on a
      // search of (alpha-s, beta-s), and just one fails high on (alpha, beta),
      // then that move is singular and should be extended. To verify this we do
      // a reduced search on all the other moves but the ttMove and if the
      // result is lower than ttValue minus a margin then we will extend the ttMove.
      if (    depth >= 6
          &&  move == ttMove
          && !rootNode
          && !excludedMove // Avoid recursive singular search
       /* &&  ttValue != VALUE_NONE Already implicit in the next condition */
          &&  abs(ttValue) < VALUE_KNOWN_WIN
          && (tte->bound() & BOUND_LOWER)
          &&  tte->depth() >= depth - 3
          &&  pos.legal(move))
      {
          Value singularBeta = ttValue - ((formerPv + 4) * depth) / 2;
          Depth singularDepth = (depth - 1 + 3 * formerPv) / 2;
          ss->excludedMove = move;
          value = search<NonPV>(pos, ss, singularBeta - 1, singularBeta, singularDepth, cutNode);
          ss->excludedMove = MOVE_NONE;

          if (value < singularBeta)
          {
              extension = 1;
              singularQuietLMR = !ttCapture;
          }

          // Multi-cut pruning
          // Our ttMove is assumed to fail high, and now we failed high also on a reduced
          // search without the ttMove. So we assume this expected Cut-node is not singular,
          // that multiple moves fail high, and we can prune the whole subtree by returning
          // a soft bound.
          else if (singularBeta >= beta)
              return singularBeta;

          // If the eval of ttMove is greater than beta we try also if there is an other move that
          // pushes it over beta, if so also produce a cutoff
          else if (ttValue >= beta)
          {
              ss->excludedMove = move;
              value = search<NonPV>(pos, ss, beta - 1, beta, (depth + 3) / 2, cutNode);
              ss->excludedMove = MOVE_NONE;

              if (value >= beta)
                  return beta;
          }
      }

      // Check extension (~2 Elo)
      else if (    givesCheck
               && (pos.is_discovery_check_on_king(~us, move) || pos.see_ge(move)))
          extension = 1;

      // Passed pawn extension
      else if (   move == ss->killers[0]
               && pos.advanced_pawn_push(move)
               && pos.pawn_passed(us, to_sq(move)))
          extension = 1;

      // Last captures extension
      else if (   PieceValue[EG][pos.captured_piece()] > PawnValueEg
               && pos.non_pawn_material() <= 2 * RookValueMg)
          extension = 1;

      // Castling extension
      if (type_of(move) == CASTLING)
          extension = 1;

      // Late irreversible move extension
      if (   move == ttMove
          && pos.rule50_count() > 80
          && (captureOrPromotion || type_of(movedPiece) == PAWN))
          extension = 2;

      // Losing chess capture extension
      else if (    pos.must_capture()
               &&  pos.capture(move)
               &&  MoveList<CAPTURES>(pos).size() == 1)
          extension = 1;

      // Add extension to new depth
      newDepth += extension;

      // Speculative prefetch as early as possible
      prefetch(TT.first_entry(pos.key_after(move)));

      // Check for legality just before making the move
      if (!rootNode && !pos.legal(move))
      {
          ss->moveCount = --moveCount;
          continue;
      }

      // Update the current move (this must be done after singular extension search)
      ss->currentMove = move;
      ss->continuationHistory = &thisThread->continuationHistory[ss->inCheck]
                                                                [captureOrPromotion]
                                                                [history_slot(movedPiece)]
                                                                [to_sq(move)];

      // Step 15. Make the move
      pos.do_move(move, st, givesCheck);

      // Step 16. Reduced depth search (LMR, ~200 Elo). If the move fails high it will be
      // re-searched at full depth.
      if (    depth >= 3
          &&  moveCount > 1 + 2 * rootNode
          && (!rootNode || thisThread->best_move_count(move) == 0)
          && (  !captureOrPromotion
              || moveCountPruning
              || ss->staticEval + PieceValue[EG][pos.captured_piece()] <= alpha
              || cutNode
              || thisThread->ttHitAverage < 375 * TtHitAverageResolution * TtHitAverageWindow / 1024)
          && !(pos.must_capture() && MoveList<CAPTURES>(pos).size()))
      {
          Depth r = reduction(improving, depth, moveCount);

          // Decrease reduction if the ttHit running average is large
          if (thisThread->ttHitAverage > 500 * TtHitAverageResolution * TtHitAverageWindow / 1024)
              r--;

          // Reduction if other threads are searching this position.
          if (th.marked())
              r++;

          // Decrease reduction if position is or has been on the PV (~10 Elo)
          if (ttPv)
              r -= 2;

          if (moveCountPruning && !formerPv)
              r++;

          // Decrease reduction if opponent's move count is high (~5 Elo)
          if ((ss-1)->moveCount > 14)
              r--;

          // Decrease reduction if ttMove has been singularly extended (~3 Elo)
          if (singularQuietLMR)
              r -= 1 + formerPv;

          if (!captureOrPromotion)
          {
              // Increase reduction if ttMove is a capture (~5 Elo)
              if (ttCapture)
                  r++;

              // Increase reduction for cut nodes (~10 Elo)
              if (cutNode)
                  r += 2;

              // Decrease reduction for moves that escape a capture. Filter out
              // castling moves, because they are coded as "king captures rook" and
              // hence break make_move(). (~2 Elo)
              else if (    type_of(move) == NORMAL
                       && !pos.see_ge(reverse_move(move)))
                  r -= 2 + ttPv;

              ss->statScore =  thisThread->mainHistory[us][from_to(move)]
                             + (*contHist[0])[history_slot(movedPiece)][to_sq(move)]
                             + (*contHist[1])[history_slot(movedPiece)][to_sq(move)]
                             + (*contHist[3])[history_slot(movedPiece)][to_sq(move)]
                             - 4926;

              // Decrease/increase reduction by comparing opponent's stat score (~10 Elo)
              if (ss->statScore >= -102 && (ss-1)->statScore < -114)
                  r--;

              else if ((ss-1)->statScore >= -116 && ss->statScore < -154)
                  r++;

              // Decrease/increase reduction for moves with a good/bad history (~30 Elo)
              r -= ss->statScore / (16434 - 4434 * pos.captures_to_hand());
          }
          else
          {
            // Increase reduction for captures/promotions if late move and at low depth
            if (depth < 8 && moveCount > 2)
                r++;

            // Unless giving check, this capture is likely bad
            if (   !givesCheck
                && ss->staticEval + PieceValue[EG][pos.captured_piece()] + 200 * depth <= alpha)
                r++;
          }

          Depth d = Utility::clamp(newDepth - r, 1, newDepth);

          value = -search<NonPV>(pos, ss+1, -(alpha+1), -alpha, d, true);

          doFullDepthSearch = value > alpha && d != newDepth;

          didLMR = true;
      }
      else
      {
          doFullDepthSearch = !PvNode || moveCount > 1;

          didLMR = false;
      }

      // Step 17. Full depth search when LMR is skipped or fails high
      if (doFullDepthSearch)
      {
          value = -search<NonPV>(pos, ss+1, -(alpha+1), -alpha, newDepth, !cutNode);

          if (didLMR && !captureOrPromotion)
          {
              int bonus = value > alpha ?  stat_bonus(newDepth)
                                        : -stat_bonus(newDepth);

              if (move == ss->killers[0])
                  bonus += bonus / 4;

              update_continuation_histories(ss, movedPiece, to_sq(move), bonus);
          }
      }

      // For PV nodes only, do a full PV search on the first move or after a fail
      // high (in the latter case search only if value < beta), otherwise let the
      // parent node fail low with value <= alpha and try another move.
      if (PvNode && (moveCount == 1 || (value > alpha && (rootNode || value < beta))))
      {
          (ss+1)->pv = pv;
          (ss+1)->pv[0] = MOVE_NONE;

          value = -search<PV>(pos, ss+1, -beta, -alpha, newDepth, false);
      }

      // Step 18. Undo move
      pos.undo_move(move);

      assert(value > -VALUE_INFINITE && value < VALUE_INFINITE);

      // Step 19. Check for a new best move
      // Finished searching the move. If a stop occurred, the return value of
      // the search cannot be trusted, and we return immediately without
      // updating best move, PV and TT.
      if (Threads.stop.load(std::memory_order_relaxed))
          return VALUE_ZERO;

      if (rootNode)
      {
          RootMove& rm = *std::find(thisThread->rootMoves.begin(),
                                    thisThread->rootMoves.end(), move);

          // PV move or new best move?
          if (moveCount == 1 || value > alpha)
          {
              rm.score = value;
              rm.selDepth = thisThread->selDepth;
              rm.pv.resize(1);

              assert((ss+1)->pv);

              for (Move* m = (ss+1)->pv; *m != MOVE_NONE; ++m)
                  rm.pv.push_back(*m);

              // We record how often the best move has been changed in each
              // iteration. This information is used for time management: When
              // the best move changes frequently, we allocate some more time.
              if (moveCount > 1)
                  ++thisThread->bestMoveChanges;
          }
          else
              // All other moves but the PV are set to the lowest value: this
              // is not a problem when sorting because the sort is stable and the
              // move position in the list is preserved - just the PV is pushed up.
              rm.score = -VALUE_INFINITE;
      }

      if (value > bestValue)
      {
          bestValue = value;

          if (value > alpha)
          {
              bestMove = move;

              if (PvNode && !rootNode) // Update pv even in fail-high case
                  update_pv(ss->pv, move, (ss+1)->pv);

              if (PvNode && value < beta) // Update alpha! Always alpha < beta
                  alpha = value;
              else
              {
                  assert(value >= beta); // Fail high
                  ss->statScore = 0;
                  break;
              }
          }
      }

      if (move != bestMove)
      {
          if (captureOrPromotion && captureCount < 32)
              capturesSearched[captureCount++] = move;

          else if (!captureOrPromotion && quietCount < 64)
              quietsSearched[quietCount++] = move;
      }
    }

    // The following condition would detect a stop only after move loop has been
    // completed. But in this case bestValue is valid because we have fully
    // searched our subtree, and we can anyhow save the result in TT.
    /*
       if (Threads.stop)
        return VALUE_DRAW;
    */

    // Step 20. Check for mate and stalemate
    // All legal moves have been searched and if there are no legal moves, it
    // must be a mate or a stalemate. If we are in a singular extension search then
    // return a fail low score.

    assert(moveCount || !ss->inCheck || excludedMove || !MoveList<LEGAL>(pos).size());

    if (!moveCount)
        bestValue = excludedMove ? alpha
                   :     ss->inCheck ? pos.checkmate_value(ss->ply) : pos.stalemate_value(ss->ply);

    else if (bestMove)
        update_all_stats(pos, ss, bestMove, bestValue, beta, prevSq,
                         quietsSearched, quietCount, capturesSearched, captureCount, depth);

    // Bonus for prior countermove that caused the fail low
    else if (   (depth >= 3 || PvNode)
             && !priorCapture)
        update_continuation_histories(ss-1, pos.piece_on(prevSq), prevSq, stat_bonus(depth));

    if (PvNode)
        bestValue = std::min(bestValue, maxValue);

    if (!excludedMove && !(rootNode && thisThread->pvIdx))
        tte->save(posKey, value_to_tt(bestValue, ss->ply), ttPv,
                  bestValue >= beta ? BOUND_LOWER :
                  PvNode && bestMove ? BOUND_EXACT : BOUND_UPPER,
                  depth, bestMove, ss->staticEval);

    assert(bestValue > -VALUE_INFINITE && bestValue < VALUE_INFINITE);

    return bestValue;
  }


  // qsearch() is the quiescence search function, which is called by the main search
  // function with zero depth, or recursively with further decreasing depth per call.
  template <NodeType NT>
  Value qsearch(Position& pos, Stack* ss, Value alpha, Value beta, Depth depth) {

    constexpr bool PvNode = NT == PV;

    assert(alpha >= -VALUE_INFINITE && alpha < beta && beta <= VALUE_INFINITE);
    assert(PvNode || (alpha == beta - 1));
    assert(depth <= 0);

    Move pv[MAX_PLY+1];
    StateInfo st;
    TTEntry* tte;
    Key posKey;
    Move ttMove, move, bestMove;
    Depth ttDepth;
    Value bestValue, value, ttValue, futilityValue, futilityBase, oldAlpha;
    bool ttHit, pvHit, givesCheck, captureOrPromotion;
    int moveCount;

    if (PvNode)
    {
        oldAlpha = alpha; // To flag BOUND_EXACT when eval above alpha and no available moves
        (ss+1)->pv = pv;
        ss->pv[0] = MOVE_NONE;
    }

    Thread* thisThread = pos.this_thread();
    (ss+1)->ply = ss->ply + 1;
    bestMove = MOVE_NONE;
    ss->inCheck = pos.checkers();
    moveCount = 0;

    Value gameResult;
    if (pos.is_game_end(gameResult, ss->ply))
        return gameResult;

    // Check for maximum ply reached
    if (ss->ply >= MAX_PLY)
        return !ss->inCheck ? evaluate(pos) : VALUE_DRAW;

    assert(0 <= ss->ply && ss->ply < MAX_PLY);

    // Decide whether or not to include checks: this fixes also the type of
    // TT entry depth that we are going to use. Note that in qsearch we use
    // only two types of depth in TT: DEPTH_QS_CHECKS or DEPTH_QS_NO_CHECKS.
    ttDepth = ss->inCheck || depth >= DEPTH_QS_CHECKS ? DEPTH_QS_CHECKS
                                                  : DEPTH_QS_NO_CHECKS;
    // Transposition table lookup
    posKey = pos.key();
    tte = TT.probe(posKey, ttHit);
    ttValue = ttHit ? value_from_tt(tte->value(), ss->ply, pos.rule50_count()) : VALUE_NONE;
    ttMove = ttHit ? tte->move() : MOVE_NONE;
    pvHit = ttHit && tte->is_pv();

    if (  !PvNode
        && ttHit
        && tte->depth() >= ttDepth
        && ttValue != VALUE_NONE // Only in case of TT access race
        && (ttValue >= beta ? (tte->bound() & BOUND_LOWER)
                            : (tte->bound() & BOUND_UPPER)))
        return ttValue;

    // Evaluate the position statically
    if (ss->inCheck)
    {
        ss->staticEval = VALUE_NONE;
        bestValue = futilityBase = -VALUE_INFINITE;
    }
    else
    {
        if (ttHit)
        {
            // Never assume anything about values stored in TT
            if ((ss->staticEval = bestValue = tte->eval()) == VALUE_NONE)
                ss->staticEval = bestValue = evaluate(pos);

            // Can ttValue be used as a better position evaluation?
            if (    ttValue != VALUE_NONE
                && (tte->bound() & (ttValue > bestValue ? BOUND_LOWER : BOUND_UPPER)))
                bestValue = ttValue;
        }
        else
            ss->staticEval = bestValue =
            (ss-1)->currentMove != MOVE_NULL ? evaluate(pos)
                                             : -(ss-1)->staticEval + 2 * Eval::tempo_value(pos);

        // Stand pat. Return immediately if static value is at least beta
        if (bestValue >= beta)
        {
            if (!ttHit)
                tte->save(posKey, value_to_tt(bestValue, ss->ply), false, BOUND_LOWER,
                          DEPTH_NONE, MOVE_NONE, ss->staticEval);

            return bestValue;
        }

        if (PvNode && bestValue > alpha)
            alpha = bestValue;

        futilityBase = bestValue + 154;
    }

    const PieceToHistory* contHist[] = { (ss-1)->continuationHistory, (ss-2)->continuationHistory,
                                          nullptr                   , (ss-4)->continuationHistory,
                                          nullptr                   , (ss-6)->continuationHistory };

    // Initialize a MovePicker object for the current position, and prepare
    // to search the moves. Because the depth is <= 0 here, only captures,
    // queen promotions and checks (only if depth >= DEPTH_QS_CHECKS) will
    // be generated.
    MovePicker mp(pos, ttMove, depth, &thisThread->mainHistory,
                                      &thisThread->captureHistory,
                                      contHist,
                                      to_sq((ss-1)->currentMove));

    // Loop through the moves until no moves remain or a beta cutoff occurs
    while ((move = mp.next_move()) != MOVE_NONE)
    {
      assert(is_ok(move));

      givesCheck = pos.gives_check(move);
      captureOrPromotion = pos.capture_or_promotion(move);

      moveCount++;

      // Futility pruning
      if (   !ss->inCheck
          && !givesCheck
          && !(   pos.extinction_value() == -VALUE_MATE
               && pos.piece_on(to_sq(move))
               && pos.extinction_piece_types().find(type_of(pos.piece_on(to_sq(move)))) != pos.extinction_piece_types().end())
          &&  futilityBase > -VALUE_KNOWN_WIN
          && !pos.advanced_pawn_push(move))
      {
          assert(type_of(move) != ENPASSANT); // Due to !pos.advanced_pawn_push

          futilityValue = futilityBase + PieceValue[EG][pos.piece_on(to_sq(move))];

          if (futilityValue <= alpha)
          {
              bestValue = std::max(bestValue, futilityValue);
              continue;
          }

          if (futilityBase <= alpha && !pos.see_ge(move, VALUE_ZERO + 1))
          {
              bestValue = std::max(bestValue, futilityBase);
              continue;
          }
      }

      // Don't search moves with negative SEE values
      if (  !ss->inCheck && !pos.see_ge(move))
          continue;

      // Speculative prefetch as early as possible
      prefetch(TT.first_entry(pos.key_after(move)));

      // Check for legality just before making the move
      if (!pos.legal(move))
      {
          moveCount--;
          continue;
      }

      ss->currentMove = move;
      ss->continuationHistory = &thisThread->continuationHistory[ss->inCheck]
                                                                [captureOrPromotion]
                                                                [history_slot(pos.moved_piece(move))]
                                                                [to_sq(move)];

      // Make and search the move
      pos.do_move(move, st, givesCheck);
      value = -qsearch<NT>(pos, ss+1, -beta, -alpha, depth - 1);
      pos.undo_move(move);

      assert(value > -VALUE_INFINITE && value < VALUE_INFINITE);

      // Check for a new best move
      if (value > bestValue)
      {
          bestValue = value;

          if (value > alpha)
          {
              bestMove = move;

              if (PvNode) // Update pv even in fail-high case
                  update_pv(ss->pv, move, (ss+1)->pv);

              if (PvNode && value < beta) // Update alpha here!
                  alpha = value;
              else
                  break; // Fail high
          }
       }
    }

    // All legal moves have been searched. A special case: If we're in check
    // and no legal moves were found, it is checkmate.
    if (ss->inCheck && bestValue == -VALUE_INFINITE)
        return pos.checkmate_value(ss->ply); // Plies to mate from the root

    tte->save(posKey, value_to_tt(bestValue, ss->ply), pvHit,
              bestValue >= beta ? BOUND_LOWER :
              PvNode && bestValue > oldAlpha  ? BOUND_EXACT : BOUND_UPPER,
              ttDepth, bestMove, ss->staticEval);

    assert(bestValue > -VALUE_INFINITE && bestValue < VALUE_INFINITE);

    return bestValue;
  }


  // value_to_tt() adjusts a mate or TB score from "plies to mate from the root" to
  // "plies to mate from the current position". standard scores are unchanged.
  // The function is called before storing a value in the transposition table.

  Value value_to_tt(Value v, int ply) {

    assert(v != VALUE_NONE);

    return  v >= VALUE_TB_WIN_IN_MAX_PLY  ? v + ply
          : v <= VALUE_TB_LOSS_IN_MAX_PLY ? v - ply : v;
  }


  // value_from_tt() is the inverse of value_to_tt(): It adjusts a mate or TB score
  // from the transposition table (which refers to the plies to mate/be mated
  // from current position) to "plies to mate/be mated (TB win/loss) from the root".
  // However, for mate scores, to avoid potentially false mate scores related to the 50 moves rule,
  // and the graph history interaction, return an optimal TB score instead.

  Value value_from_tt(Value v, int ply, int r50c) {

    if (v == VALUE_NONE)
        return VALUE_NONE;

    if (v >= VALUE_TB_WIN_IN_MAX_PLY)  // TB win or better
    {
        if (v >= VALUE_MATE_IN_MAX_PLY && VALUE_MATE - v > 99 - r50c)
            return VALUE_MATE_IN_MAX_PLY - 1; // do not return a potentially false mate score

        return v - ply;
    }

    if (v <= VALUE_TB_LOSS_IN_MAX_PLY) // TB loss or worse
    {
        if (v <= VALUE_MATED_IN_MAX_PLY && VALUE_MATE + v > 99 - r50c)
            return VALUE_MATED_IN_MAX_PLY + 1; // do not return a potentially false mate score

        return v + ply;
    }

    return v;
  }


  // update_pv() adds current move and appends child pv[]

  void update_pv(Move* pv, Move move, Move* childPv) {

    for (*pv++ = move; childPv && *childPv != MOVE_NONE; )
        *pv++ = *childPv++;
    *pv = MOVE_NONE;
  }


  // update_all_stats() updates stats at the end of search() when a bestMove is found

  void update_all_stats(const Position& pos, Stack* ss, Move bestMove, Value bestValue, Value beta, Square prevSq,
                        Move* quietsSearched, int quietCount, Move* capturesSearched, int captureCount, Depth depth) {

    int bonus1, bonus2;
    Color us = pos.side_to_move();
    Thread* thisThread = pos.this_thread();
    CapturePieceToHistory& captureHistory = thisThread->captureHistory;
    Piece moved_piece = pos.moved_piece(bestMove);
    PieceType captured = type_of(pos.piece_on(to_sq(bestMove)));

    bonus1 = stat_bonus(depth + 1);
    bonus2 = bestValue > beta + PawnValueMg ? bonus1               // larger bonus
                                            : stat_bonus(depth);   // smaller bonus

    if (!pos.capture_or_promotion(bestMove))
    {
        update_quiet_stats(pos, ss, bestMove, bonus2, depth);

        // Decrease all the non-best quiet moves
        for (int i = 0; i < quietCount; ++i)
        {
            thisThread->mainHistory[us][from_to(quietsSearched[i])] << -bonus2;
            update_continuation_histories(ss, pos.moved_piece(quietsSearched[i]), to_sq(quietsSearched[i]), -bonus2);
        }
    }
    else
        captureHistory[moved_piece][to_sq(bestMove)][captured] << bonus1;

    // Extra penalty for a quiet TT or main killer move in previous ply when it gets refuted
    if (   ((ss-1)->moveCount == 1 || ((ss-1)->currentMove == (ss-1)->killers[0]))
        && !pos.captured_piece())
            update_continuation_histories(ss-1, pos.piece_on(prevSq), prevSq, -bonus1);

    // Decrease all the non-best capture moves
    for (int i = 0; i < captureCount; ++i)
    {
        moved_piece = pos.moved_piece(capturesSearched[i]);
        captured = type_of(pos.piece_on(to_sq(capturesSearched[i])));
        captureHistory[moved_piece][to_sq(capturesSearched[i])][captured] << -bonus1;
    }
  }


  // update_continuation_histories() updates histories of the move pairs formed
  // by moves at ply -1, -2, -4, and -6 with current move.

  void update_continuation_histories(Stack* ss, Piece pc, Square to, int bonus) {

    for (int i : {1, 2, 4, 6})
    {
        if (ss->inCheck && i > 2)
            break;
        if (is_ok((ss-i)->currentMove))
            (*(ss-i)->continuationHistory)[history_slot(pc)][to] << bonus;
    }
  }


  // update_quiet_stats() updates move sorting heuristics

  void update_quiet_stats(const Position& pos, Stack* ss, Move move, int bonus, int depth) {

    if (ss->killers[0] != move)
    {
        ss->killers[1] = ss->killers[0];
        ss->killers[0] = move;
    }

    Color us = pos.side_to_move();
    Thread* thisThread = pos.this_thread();
    thisThread->mainHistory[us][from_to(move)] << bonus;
    update_continuation_histories(ss, pos.moved_piece(move), to_sq(move), bonus);

    if (type_of(pos.moved_piece(move)) != PAWN && type_of(move) != DROP)
        thisThread->mainHistory[us][from_to(reverse_move(move))] << -bonus;

    if (is_ok((ss-1)->currentMove))
    {
        Square prevSq = to_sq((ss-1)->currentMove);
        thisThread->counterMoves[pos.piece_on(prevSq)][prevSq] = move;
    }

    if (depth > 12 && ss->ply < MAX_LPH)
        thisThread->lowPlyHistory[ss->ply][from_to(move)] << stat_bonus(depth - 7);
  }

  // When playing with strength handicap, choose best move among a set of RootMoves
  // using a statistical rule dependent on 'level'. Idea by Heinz van Saanen.

  Move Skill::pick_best(size_t multiPV) {

    const RootMoves& rootMoves = Threads.main()->rootMoves;
    static PRNG rng(now()); // PRNG sequence should be non-deterministic

    // RootMoves are already sorted by score in descending order
    Value topScore = rootMoves[0].score;
    int delta = std::min(topScore - rootMoves[multiPV - 1].score, PawnValueMg);
    int weakness = 120 - 2 * level;
    int maxScore = -VALUE_INFINITE;

    // Choose best move. For each move score we add two terms, both dependent on
    // weakness. One is deterministic and bigger for weaker levels, and one is
    // random. Then we choose the move with the resulting highest score.
    for (size_t i = 0; i < multiPV; ++i)
    {
        // This is our magic formula
        int push = (  weakness * int(topScore - rootMoves[i].score)
                    + delta * (rng.rand<unsigned>() % weakness)) / 128;

        if (rootMoves[i].score + push >= maxScore)
        {
            maxScore = rootMoves[i].score + push;
            best = rootMoves[i].pv[0];
        }
    }

    return best;
  }

} // namespace

/// MainThread::check_time() is used to print debug info and, more importantly,
/// to detect when we are out of available time and thus stop the search.

void MainThread::check_time() {

  if (--callsCnt > 0)
      return;

  // When using nodes, ensure checking rate is not lower than 0.1% of nodes
  callsCnt = Limits.nodes ? std::min(1024, int(Limits.nodes / 1024)) : 1024;

  static TimePoint lastInfoTime = now();

  TimePoint elapsed = Time.elapsed();
  TimePoint tick = Limits.startTime + elapsed;

  if (tick - lastInfoTime >= 1000)
  {
      lastInfoTime = tick;
      dbg_print();
  }

  // We should not stop pondering until told so by the GUI
  if (ponder)
      return;

  if (   rootPos.two_boards()
      && Time.elapsed() < Limits.time[rootPos.side_to_move()] - 1000
      && (Partner.sitRequested || Partner.weDead))
      return;

  if (   (Limits.use_time_management() && (elapsed > Time.maximum() - 10 || stopOnPonderhit))
      || (Limits.movetime && elapsed >= Limits.movetime)
      || (Limits.nodes && Threads.nodes_searched() >= (uint64_t)Limits.nodes))
      Threads.stop = true;
}


/// UCI::pv() formats PV information according to the UCI protocol. UCI requires
/// that all (if any) unsearched PV lines are sent using a previous search score.

string UCI::pv(const Position& pos, Depth depth, Value alpha, Value beta) {

  std::stringstream ss;
  TimePoint elapsed = Time.elapsed() + 1;
  const RootMoves& rootMoves = pos.this_thread()->rootMoves;
  size_t pvIdx = pos.this_thread()->pvIdx;
  size_t multiPV = std::min((size_t)Options["MultiPV"], rootMoves.size());
  uint64_t nodesSearched = Threads.nodes_searched();
  uint64_t tbHits = Threads.tb_hits() + (TB::RootInTB ? rootMoves.size() : 0);

  for (size_t i = 0; i < multiPV; ++i)
  {
      bool updated = rootMoves[i].score != -VALUE_INFINITE;

      if (depth == 1 && !updated)
          continue;

      Depth d = updated ? depth : depth - 1;
      Value v = updated ? rootMoves[i].score : rootMoves[i].previousScore;

      bool tb = TB::RootInTB && abs(v) < VALUE_MATE_IN_MAX_PLY;
      v = tb ? rootMoves[i].tbScore : v;

      if (ss.rdbuf()->in_avail()) // Not at first line
          ss << "\n";

      if (Options["Protocol"] == "xboard")
      {
          ss << d << " "
             << UCI::value(v) << " "
             << elapsed / 10 << " "
             << nodesSearched << " "
             << rootMoves[i].selDepth << " "
             << nodesSearched * 1000 / elapsed << " "
             << tbHits << "\t";

          for (Move m : rootMoves[i].pv)
              ss << " " << UCI::move(pos, m);
      }
      else
      {
      ss << "info"
         << " depth "    << d
         << " seldepth " << rootMoves[i].selDepth
         << " multipv "  << i + 1
         << " score "    << UCI::value(v);

      if (!tb && i == pvIdx)
          ss << (v >= beta ? " lowerbound" : v <= alpha ? " upperbound" : "");

      ss << " nodes "    << nodesSearched
         << " nps "      << nodesSearched * 1000 / elapsed;

      if (elapsed > 1000) // Earlier makes little sense
          ss << " hashfull " << TT.hashfull();

      ss << " tbhits "   << tbHits
         << " time "     << elapsed
         << " pv";

      for (Move m : rootMoves[i].pv)
          ss << " " << UCI::move(pos, m);
      }
  }

  return ss.str();
}


/// RootMove::extract_ponder_from_tt() is called in case we have no ponder move
/// before exiting the search, for instance, in case we stop the search during a
/// fail high at root. We try hard to have a ponder move to return to the GUI,
/// otherwise in case of 'ponder on' we have nothing to think on.

bool RootMove::extract_ponder_from_tt(Position& pos) {

    StateInfo st;
    bool ttHit;

    assert(pv.size() == 1);

    if (pv[0] == MOVE_NONE)
        return false;

    pos.do_move(pv[0], st);
    TTEntry* tte = TT.probe(pos.key(), ttHit);

    if (ttHit)
    {
        Move m = tte->move(); // Local copy to be SMP safe
        if (MoveList<LEGAL>(pos).contains(m))
            pv.push_back(m);
    }

    pos.undo_move(pv[0]);
    return pv.size() > 1;
}

void Tablebases::rank_root_moves(Position& pos, Search::RootMoves& rootMoves) {

    RootInTB = false;
    UseRule50 = bool(Options["Syzygy50MoveRule"]);
    ProbeDepth = int(Options["SyzygyProbeDepth"]);
    Cardinality = int(Options["SyzygyProbeLimit"]);
    bool dtz_available = true;

    // Tables with fewer pieces than SyzygyProbeLimit are searched with
    // ProbeDepth == DEPTH_ZERO
    if (Cardinality > MaxCardinality)
    {
        Cardinality = MaxCardinality;
        ProbeDepth = 0;
    }

    if (Cardinality >= popcount(pos.pieces()) && !pos.can_castle(ANY_CASTLING))
    {
        // Rank moves using DTZ tables
        RootInTB = root_probe(pos, rootMoves);

        if (!RootInTB)
        {
            // DTZ tables are missing; try to rank moves using WDL tables
            dtz_available = false;
            RootInTB = root_probe_wdl(pos, rootMoves);
        }
    }

    if (RootInTB)
    {
        // Sort moves according to TB rank
        std::sort(rootMoves.begin(), rootMoves.end(),
                  [](const RootMove &a, const RootMove &b) { return a.tbRank > b.tbRank; } );

        // Probe during search only if DTZ is not available and we are winning
        if (dtz_available || rootMoves[0].tbScore <= VALUE_DRAW)
            Cardinality = 0;
    }
    else
    {
        // Clean up if root_probe() and root_probe_wdl() have failed
        for (auto& m : rootMoves)
            m.tbRank = 0;
    }
}<|MERGE_RESOLUTION|>--- conflicted
+++ resolved
@@ -1079,20 +1079,13 @@
               // Futility pruning: parent node (~5 Elo)
               if (   lmrDepth < 6
                   && !ss->inCheck
-<<<<<<< HEAD
                   && !(   pos.extinction_value() == -VALUE_MATE
                        && pos.extinction_piece_types().find(ALL_PIECES) == pos.extinction_piece_types().end())
                   && ss->staticEval + (235 + 172 * lmrDepth) * (1 + pos.check_counting()) <= alpha
                   &&  (*contHist[0])[history_slot(movedPiece)][to_sq(move)]
                     + (*contHist[1])[history_slot(movedPiece)][to_sq(move)]
-                    + (*contHist[3])[history_slot(movedPiece)][to_sq(move)] < 27400)
-=======
-                  && ss->staticEval + 235 + 172 * lmrDepth <= alpha
-                  &&  (*contHist[0])[movedPiece][to_sq(move)]
-                    + (*contHist[1])[movedPiece][to_sq(move)]
-                    + (*contHist[3])[movedPiece][to_sq(move)]
-                    + (*contHist[5])[movedPiece][to_sq(move)] / 2 < 31400)
->>>>>>> 4d657618
+                    + (*contHist[3])[history_slot(movedPiece)][to_sq(move)]
+                    + (*contHist[5])[history_slot(movedPiece)][to_sq(move)] / 2 < 31400)
                   continue;
 
               // Prune moves with negative SEE (~20 Elo)
