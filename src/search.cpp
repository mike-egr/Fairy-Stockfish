--- conflicted
+++ resolved
@@ -1102,14 +1102,7 @@
               if (!pos.see_ge(move, Value(-(32 - std::min(lmrDepth, 18)) * lmrDepth * lmrDepth)))
                   continue;
           }
-<<<<<<< HEAD
           else if (!pos.see_ge(move, Value(-194 - 120 * pos.captures_to_hand()) * depth)) // (~25 Elo)
-          {
-              if (captureOrPromotion && captureCount < 32)
-                  capturesSearched[captureCount++] = move;
-=======
-          else if (!pos.see_ge(move, Value(-194) * depth)) // (~25 Elo)
->>>>>>> c390b734
               continue;
       }
 
